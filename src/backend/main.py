--- conflicted
+++ resolved
@@ -22,10 +22,6 @@
 # Importar otimizações de performance - DESABILITADO TEMPORARIAMENTE
 # from core.performance import performance_cache, response_optimizer, usability_monitor
 
-# Importar monitoramento de produção
-from core.monitoring.production_health import production_health, track_request_middleware, get_health_status, get_detailed_health
-from core.monitoring.production_logging import log_request, log_security_event, log_error, log_startup
-
 app = Flask(__name__)
 
 # Configuração CORS restritiva e segura - ATUALIZADO PARA RENDER
@@ -81,42 +77,6 @@
     
     return response
 
-<<<<<<< HEAD
-# Middleware de logging para todas as requisições
-@app.before_request
-def before_request():
-    """Middleware executado antes de cada requisição"""
-    request.start_time = time.time()
-
-@app.after_request
-def after_request(response):
-    """Middleware executado após cada requisição com logging"""
-    # Adicionar headers de segurança
-    response = add_security_headers(response)
-    
-    # Calcular tempo de resposta
-    response_time_ms = (time.time() - getattr(request, 'start_time', time.time())) * 1000
-    
-    # Log da requisição
-    client_ip = request.environ.get('HTTP_X_FORWARDED_FOR', request.remote_addr)
-    user_agent = request.headers.get('User-Agent', 'unknown')
-    
-    log_request(
-        method=request.method,
-        path=request.path,
-        status_code=response.status_code,
-        response_time_ms=response_time_ms,
-        client_ip=client_ip,
-        user_agent=user_agent
-    )
-    
-    # Rastrear para monitoramento
-    track_request_middleware(response_time_ms, response.status_code)
-    
-    return response
-
-# Configuração avançada de logging com segurança
-=======
 # Configuração avançada de logging otimizada para produção Render
 log_format = os.environ.get('LOG_FORMAT', 'standard')
 log_level = os.environ.get('LOG_LEVEL', 'INFO').upper()
@@ -135,7 +95,6 @@
 console_handler.setFormatter(log_formatter)
 
 # Configurar logging root
->>>>>>> 7a291246
 logging.basicConfig(
     level=getattr(logging, log_level, logging.INFO),
     handlers=[console_handler]
@@ -848,57 +807,6 @@
 
 @app.route('/api/health', methods=['GET'])
 def health_check():
-<<<<<<< HEAD
-    """Verificação de saúde básica da API"""
-    start_time = time.time()
-    
-    try:
-        # Health check básico legado
-        health_status = {
-            "status": "healthy",
-            "pdf_loaded": len(md_text) > 0,
-            "timestamp": datetime.now().isoformat(),
-            "personas": list(PERSONAS.keys()),
-            "performance": {
-                "cache_hit_rate": f"{performance_cache.hit_rate:.1f}%",
-                "cache_size": len(performance_cache.cache),
-                "response_time_ms": int((time.time() - start_time) * 1000)
-            }
-        }
-        
-        # Rastrear requisição
-        response_time_ms = (time.time() - start_time) * 1000
-        track_request_middleware(response_time_ms, 200)
-        
-        return jsonify(health_status)
-        
-    except Exception as e:
-        response_time_ms = (time.time() - start_time) * 1000
-        track_request_middleware(response_time_ms, 500)
-        return jsonify({"status": "error", "error": str(e)}), 500
-
-@app.route('/health', methods=['GET'])
-def production_health_check():
-    """Health check enterprise para produção (Render.com)"""
-    return jsonify(get_health_status())
-
-@app.route('/api/health/detailed', methods=['GET'])
-def detailed_health_check():
-    """Health check detalhado com métricas completas"""
-    return jsonify(get_detailed_health())
-
-@app.route('/api/monitoring/status', methods=['GET'])
-def monitoring_status():
-    """Status do sistema de monitoramento"""
-    return jsonify({
-        "monitoring_enabled": os.environ.get('MONITORING_ENABLED', 'false'),
-        "health_check_enabled": os.environ.get('HEALTH_CHECK_ENABLED', 'false'),
-        "metrics_collection": os.environ.get('METRICS_COLLECTION_ENABLED', 'false'),
-        "error_reporting": os.environ.get('ERROR_REPORTING_ENABLED', 'false'),
-        "cache_enabled": os.environ.get('CACHE_ENABLED', 'false'),
-        "timestamp": datetime.now().isoformat()
-    })
-=======
     """Verificação de saúde da API otimizada para produção"""
     start_time = time.time()
     
@@ -990,7 +898,6 @@
     status_code = 200 if system_status == "healthy" else (503 if system_status == "unhealthy" else 200)
     
     return jsonify(health_status), status_code
->>>>>>> 7a291246
 
 @app.route('/api/info', methods=['GET'])
 def api_info():
