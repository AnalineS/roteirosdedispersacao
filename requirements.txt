<<<<<<< HEAD
flask==2.3.3
flask-cors==4.0.0
bleach==6.0.0
=======
# REQUIREMENTS SIMPLIFICADO PARA RENDER (PLANO GRATUITO)
# Apenas dependências essenciais para funcionamento básico

# === CORE WEB FRAMEWORK ===
flask==2.3.3
flask-cors==4.0.0
gunicorn==21.2.0

# === HTTP & API ===
requests==2.31.0

# === SECURITY ===
bleach==6.0.0

# === UTILITIES ===
python-dotenv==1.0.0

# === ENCODING SUPPORT ===
chardet==5.2.0

# === OPENROUTER API ===
openai==1.12.0
httpx==0.25.2

# === BASIC DATA PROCESSING ===
pandas==2.0.3
numpy==1.24.4

# === HUGGING FACE (API only) ===
transformers==4.35.0
>>>>>>> 7a291246
<|MERGE_RESOLUTION|>--- conflicted
+++ resolved
@@ -1,8 +1,3 @@
-<<<<<<< HEAD
-flask==2.3.3
-flask-cors==4.0.0
-bleach==6.0.0
-=======
 # REQUIREMENTS SIMPLIFICADO PARA RENDER (PLANO GRATUITO)
 # Apenas dependências essenciais para funcionamento básico
 
@@ -32,5 +27,4 @@
 numpy==1.24.4
 
 # === HUGGING FACE (API only) ===
-transformers==4.35.0
->>>>>>> 7a291246
+transformers==4.35.0