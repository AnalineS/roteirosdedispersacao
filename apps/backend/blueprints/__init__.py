# -*- coding: utf-8 -*-
"""
Flask Blueprints para modularização do backend
Organização por domínio de responsabilidade
<<<<<<< HEAD
Atualizado para refletir a consolidação de blueprints
"""

# Core blueprints (sempre disponíveis)
from .personas_blueprint import personas_bp
from .feedback_blueprint import feedback_bp
from .monitoring_blueprint import monitoring_bp
from .docs_blueprint import docs_bp
from .observability import observability_bp

# Medical and educational core
try:
    from .medical_core_blueprint import medical_core_bp
    MEDICAL_CORE_AVAILABLE = True
except ImportError:
    MEDICAL_CORE_AVAILABLE = False
    medical_core_bp = None

# Communication (consolidação do antigo chat_blueprint)
try:
    from .communication_blueprint import communication_bp
    COMMUNICATION_AVAILABLE = True
except ImportError:
    COMMUNICATION_AVAILABLE = False
    communication_bp = None

# Analytics (consolidação do antigo analytics_blueprint)
try:
    from .analytics_observability_blueprint import analytics_observability_bp
    ANALYTICS_OBSERVABILITY_AVAILABLE = True
except ImportError:
    ANALYTICS_OBSERVABILITY_AVAILABLE = False
    analytics_observability_bp = None

# Engagement and multimodal (consolidação do antigo multimodal_blueprint)
try:
    from .engagement_multimodal_blueprint import engagement_multimodal_bp
    ENGAGEMENT_MULTIMODAL_AVAILABLE = True
except ImportError:
    ENGAGEMENT_MULTIMODAL_AVAILABLE = False
    engagement_multimodal_bp = None

# GA4 Integration
try:
    from .ga4_integration_blueprint import ga4_integration_bp
    GA4_INTEGRATION_AVAILABLE = True
except ImportError:
    GA4_INTEGRATION_AVAILABLE = False
    ga4_integration_bp = None

# Alerts system
try:
    from .alerts_blueprint import alerts_bp
    ALERTS_AVAILABLE = True
except ImportError:
    ALERTS_AVAILABLE = False
    alerts_bp = None

# Authentication
try:
    from .authentication_blueprint import authentication_bp
    AUTHENTICATION_AVAILABLE = True
except ImportError:
    AUTHENTICATION_AVAILABLE = False
    authentication_bp = None

# API Documentation
try:
    from .api_documentation_blueprint import api_documentation_bp
    API_DOCUMENTATION_AVAILABLE = True
except ImportError:
    API_DOCUMENTATION_AVAILABLE = False
    api_documentation_bp = None

# Infrastructure
try:
    from .infrastructure_blueprint import infrastructure_bp
    INFRASTRUCTURE_AVAILABLE = True
except ImportError:
    INFRASTRUCTURE_AVAILABLE = False
    infrastructure_bp = None

# Logging
try:
    from .logging_blueprint import logging_bp
    LOGGING_AVAILABLE = True
except ImportError:
    LOGGING_AVAILABLE = False
    logging_bp = None

# User management (consolidação do antigo user_blueprint)
try:
    from .user_management_blueprint import user_management_bp
    USER_MANAGEMENT_AVAILABLE = True
except ImportError:
    USER_MANAGEMENT_AVAILABLE = False
    user_management_bp = None

# Cache blueprint
=======
"""

from .chat_blueprint import chat_bp
from .personas_blueprint import personas_bp
from .feedback_blueprint import feedback_bp
from .monitoring_blueprint import monitoring_bp
from .metrics_blueprint import metrics_bp
from .docs_blueprint import docs_bp
from .analytics_blueprint import analytics_bp
from .predictions_blueprint import predictions_bp
from .multimodal_blueprint import multimodal_bp
from .observability import observability_bp

# Import health blueprint (com fallback)
try:
    from .health_blueprint import health_bp
    HEALTH_BP_AVAILABLE = True
except ImportError:
    HEALTH_BP_AVAILABLE = False
    health_bp = None

# Import cache blueprint
>>>>>>> ace662c4
try:
    from .cache_blueprint import cache_blueprint
    CACHE_BP_AVAILABLE = True
except ImportError:
    CACHE_BP_AVAILABLE = False
    cache_blueprint = None

<<<<<<< HEAD
# Swagger UI blueprint
=======
# Import user blueprint (com fallback)
try:
    from .user_blueprint import user_bp
    USER_BP_AVAILABLE = True
except ImportError:
    USER_BP_AVAILABLE = False
    user_bp = None

# Importar swagger ui blueprint
>>>>>>> ace662c4
try:
    from core.openapi.spec import swagger_ui_blueprint
    SWAGGER_AVAILABLE = True
except ImportError:
    SWAGGER_AVAILABLE = False
    swagger_ui_blueprint = None

# Lista de todos os blueprints para registro
<<<<<<< HEAD
# Incluindo apenas blueprints essenciais que sempre existem
ALL_BLUEPRINTS = [
    personas_bp,
    feedback_bp,
    monitoring_bp,
    docs_bp,
    observability_bp
]

# Adicionar blueprints opcionais se disponíveis
if MEDICAL_CORE_AVAILABLE and medical_core_bp:
    ALL_BLUEPRINTS.append(medical_core_bp)

if COMMUNICATION_AVAILABLE and communication_bp:
    ALL_BLUEPRINTS.append(communication_bp)

if ANALYTICS_OBSERVABILITY_AVAILABLE and analytics_observability_bp:
    ALL_BLUEPRINTS.append(analytics_observability_bp)

if ENGAGEMENT_MULTIMODAL_AVAILABLE and engagement_multimodal_bp:
    ALL_BLUEPRINTS.append(engagement_multimodal_bp)

if GA4_INTEGRATION_AVAILABLE and ga4_integration_bp:
    ALL_BLUEPRINTS.append(ga4_integration_bp)

if ALERTS_AVAILABLE and alerts_bp:
    ALL_BLUEPRINTS.append(alerts_bp)

if AUTHENTICATION_AVAILABLE and authentication_bp:
    ALL_BLUEPRINTS.append(authentication_bp)

if API_DOCUMENTATION_AVAILABLE and api_documentation_bp:
    ALL_BLUEPRINTS.append(api_documentation_bp)

if INFRASTRUCTURE_AVAILABLE and infrastructure_bp:
    ALL_BLUEPRINTS.append(infrastructure_bp)

if LOGGING_AVAILABLE and logging_bp:
    ALL_BLUEPRINTS.append(logging_bp)

if USER_MANAGEMENT_AVAILABLE and user_management_bp:
    ALL_BLUEPRINTS.append(user_management_bp)

if CACHE_BP_AVAILABLE and cache_blueprint:
    ALL_BLUEPRINTS.append(cache_blueprint)

=======
ALL_BLUEPRINTS = [
    chat_bp,
    personas_bp,
    feedback_bp,
    monitoring_bp,
    metrics_bp,
    docs_bp,
    analytics_bp,
    predictions_bp,
    multimodal_bp,
    observability_bp
]

# Adicionar health blueprint se disponível
if HEALTH_BP_AVAILABLE and health_bp:
    ALL_BLUEPRINTS.append(health_bp)

# Adicionar cache blueprint se disponível
if CACHE_BP_AVAILABLE and cache_blueprint:
    ALL_BLUEPRINTS.append(cache_blueprint)

# Adicionar user blueprint se disponível
if USER_BP_AVAILABLE and user_bp:
    ALL_BLUEPRINTS.append(user_bp)

# Adicionar swagger ui se disponível
>>>>>>> ace662c4
if SWAGGER_AVAILABLE and swagger_ui_blueprint:
    ALL_BLUEPRINTS.append(swagger_ui_blueprint)

__all__ = [
<<<<<<< HEAD
    'personas_bp',
    'feedback_bp',
    'monitoring_bp',
    'docs_bp',
    'observability_bp',
    'medical_core_bp',
    'communication_bp',
    'analytics_observability_bp',
    'engagement_multimodal_bp',
    'ga4_integration_bp',
    'alerts_bp',
    'authentication_bp',
    'api_documentation_bp',
    'infrastructure_bp',
    'logging_bp',
    'user_management_bp',
    'cache_blueprint',
=======
    'chat_bp',
    'personas_bp',
    'feedback_bp',
    'health_bp',
    'monitoring_bp',
    'metrics_bp',
    'docs_bp',
    'analytics_bp',
    'predictions_bp',
    'multimodal_bp',
    'observability_bp',
    'cache_blueprint',
    'user_bp',
>>>>>>> ace662c4
    'swagger_ui_blueprint',
    'ALL_BLUEPRINTS'
]
<|MERGE_RESOLUTION|>--- conflicted
+++ resolved
@@ -1,271 +1,96 @@
-# -*- coding: utf-8 -*-
-"""
-Flask Blueprints para modularização do backend
-Organização por domínio de responsabilidade
-<<<<<<< HEAD
-Atualizado para refletir a consolidação de blueprints
-"""
-
-# Core blueprints (sempre disponíveis)
-from .personas_blueprint import personas_bp
-from .feedback_blueprint import feedback_bp
-from .monitoring_blueprint import monitoring_bp
-from .docs_blueprint import docs_bp
-from .observability import observability_bp
-
-# Medical and educational core
-try:
-    from .medical_core_blueprint import medical_core_bp
-    MEDICAL_CORE_AVAILABLE = True
-except ImportError:
-    MEDICAL_CORE_AVAILABLE = False
-    medical_core_bp = None
-
-# Communication (consolidação do antigo chat_blueprint)
-try:
-    from .communication_blueprint import communication_bp
-    COMMUNICATION_AVAILABLE = True
-except ImportError:
-    COMMUNICATION_AVAILABLE = False
-    communication_bp = None
-
-# Analytics (consolidação do antigo analytics_blueprint)
-try:
-    from .analytics_observability_blueprint import analytics_observability_bp
-    ANALYTICS_OBSERVABILITY_AVAILABLE = True
-except ImportError:
-    ANALYTICS_OBSERVABILITY_AVAILABLE = False
-    analytics_observability_bp = None
-
-# Engagement and multimodal (consolidação do antigo multimodal_blueprint)
-try:
-    from .engagement_multimodal_blueprint import engagement_multimodal_bp
-    ENGAGEMENT_MULTIMODAL_AVAILABLE = True
-except ImportError:
-    ENGAGEMENT_MULTIMODAL_AVAILABLE = False
-    engagement_multimodal_bp = None
-
-# GA4 Integration
-try:
-    from .ga4_integration_blueprint import ga4_integration_bp
-    GA4_INTEGRATION_AVAILABLE = True
-except ImportError:
-    GA4_INTEGRATION_AVAILABLE = False
-    ga4_integration_bp = None
-
-# Alerts system
-try:
-    from .alerts_blueprint import alerts_bp
-    ALERTS_AVAILABLE = True
-except ImportError:
-    ALERTS_AVAILABLE = False
-    alerts_bp = None
-
-# Authentication
-try:
-    from .authentication_blueprint import authentication_bp
-    AUTHENTICATION_AVAILABLE = True
-except ImportError:
-    AUTHENTICATION_AVAILABLE = False
-    authentication_bp = None
-
-# API Documentation
-try:
-    from .api_documentation_blueprint import api_documentation_bp
-    API_DOCUMENTATION_AVAILABLE = True
-except ImportError:
-    API_DOCUMENTATION_AVAILABLE = False
-    api_documentation_bp = None
-
-# Infrastructure
-try:
-    from .infrastructure_blueprint import infrastructure_bp
-    INFRASTRUCTURE_AVAILABLE = True
-except ImportError:
-    INFRASTRUCTURE_AVAILABLE = False
-    infrastructure_bp = None
-
-# Logging
-try:
-    from .logging_blueprint import logging_bp
-    LOGGING_AVAILABLE = True
-except ImportError:
-    LOGGING_AVAILABLE = False
-    logging_bp = None
-
-# User management (consolidação do antigo user_blueprint)
-try:
-    from .user_management_blueprint import user_management_bp
-    USER_MANAGEMENT_AVAILABLE = True
-except ImportError:
-    USER_MANAGEMENT_AVAILABLE = False
-    user_management_bp = None
-
-# Cache blueprint
-=======
-"""
-
-from .chat_blueprint import chat_bp
-from .personas_blueprint import personas_bp
-from .feedback_blueprint import feedback_bp
-from .monitoring_blueprint import monitoring_bp
-from .metrics_blueprint import metrics_bp
-from .docs_blueprint import docs_bp
-from .analytics_blueprint import analytics_bp
-from .predictions_blueprint import predictions_bp
-from .multimodal_blueprint import multimodal_bp
-from .observability import observability_bp
-
-# Import health blueprint (com fallback)
-try:
-    from .health_blueprint import health_bp
-    HEALTH_BP_AVAILABLE = True
-except ImportError:
-    HEALTH_BP_AVAILABLE = False
-    health_bp = None
-
-# Import cache blueprint
->>>>>>> ace662c4
-try:
-    from .cache_blueprint import cache_blueprint
-    CACHE_BP_AVAILABLE = True
-except ImportError:
-    CACHE_BP_AVAILABLE = False
-    cache_blueprint = None
-
-<<<<<<< HEAD
-# Swagger UI blueprint
-=======
-# Import user blueprint (com fallback)
-try:
-    from .user_blueprint import user_bp
-    USER_BP_AVAILABLE = True
-except ImportError:
-    USER_BP_AVAILABLE = False
-    user_bp = None
-
-# Importar swagger ui blueprint
->>>>>>> ace662c4
-try:
-    from core.openapi.spec import swagger_ui_blueprint
-    SWAGGER_AVAILABLE = True
-except ImportError:
-    SWAGGER_AVAILABLE = False
-    swagger_ui_blueprint = None
-
-# Lista de todos os blueprints para registro
-<<<<<<< HEAD
-# Incluindo apenas blueprints essenciais que sempre existem
-ALL_BLUEPRINTS = [
-    personas_bp,
-    feedback_bp,
-    monitoring_bp,
-    docs_bp,
-    observability_bp
-]
-
-# Adicionar blueprints opcionais se disponíveis
-if MEDICAL_CORE_AVAILABLE and medical_core_bp:
-    ALL_BLUEPRINTS.append(medical_core_bp)
-
-if COMMUNICATION_AVAILABLE and communication_bp:
-    ALL_BLUEPRINTS.append(communication_bp)
-
-if ANALYTICS_OBSERVABILITY_AVAILABLE and analytics_observability_bp:
-    ALL_BLUEPRINTS.append(analytics_observability_bp)
-
-if ENGAGEMENT_MULTIMODAL_AVAILABLE and engagement_multimodal_bp:
-    ALL_BLUEPRINTS.append(engagement_multimodal_bp)
-
-if GA4_INTEGRATION_AVAILABLE and ga4_integration_bp:
-    ALL_BLUEPRINTS.append(ga4_integration_bp)
-
-if ALERTS_AVAILABLE and alerts_bp:
-    ALL_BLUEPRINTS.append(alerts_bp)
-
-if AUTHENTICATION_AVAILABLE and authentication_bp:
-    ALL_BLUEPRINTS.append(authentication_bp)
-
-if API_DOCUMENTATION_AVAILABLE and api_documentation_bp:
-    ALL_BLUEPRINTS.append(api_documentation_bp)
-
-if INFRASTRUCTURE_AVAILABLE and infrastructure_bp:
-    ALL_BLUEPRINTS.append(infrastructure_bp)
-
-if LOGGING_AVAILABLE and logging_bp:
-    ALL_BLUEPRINTS.append(logging_bp)
-
-if USER_MANAGEMENT_AVAILABLE and user_management_bp:
-    ALL_BLUEPRINTS.append(user_management_bp)
-
-if CACHE_BP_AVAILABLE and cache_blueprint:
-    ALL_BLUEPRINTS.append(cache_blueprint)
-
-=======
-ALL_BLUEPRINTS = [
-    chat_bp,
-    personas_bp,
-    feedback_bp,
-    monitoring_bp,
-    metrics_bp,
-    docs_bp,
-    analytics_bp,
-    predictions_bp,
-    multimodal_bp,
-    observability_bp
-]
-
-# Adicionar health blueprint se disponível
-if HEALTH_BP_AVAILABLE and health_bp:
-    ALL_BLUEPRINTS.append(health_bp)
-
-# Adicionar cache blueprint se disponível
-if CACHE_BP_AVAILABLE and cache_blueprint:
-    ALL_BLUEPRINTS.append(cache_blueprint)
-
-# Adicionar user blueprint se disponível
-if USER_BP_AVAILABLE and user_bp:
-    ALL_BLUEPRINTS.append(user_bp)
-
-# Adicionar swagger ui se disponível
->>>>>>> ace662c4
-if SWAGGER_AVAILABLE and swagger_ui_blueprint:
-    ALL_BLUEPRINTS.append(swagger_ui_blueprint)
-
-__all__ = [
-<<<<<<< HEAD
-    'personas_bp',
-    'feedback_bp',
-    'monitoring_bp',
-    'docs_bp',
-    'observability_bp',
-    'medical_core_bp',
-    'communication_bp',
-    'analytics_observability_bp',
-    'engagement_multimodal_bp',
-    'ga4_integration_bp',
-    'alerts_bp',
-    'authentication_bp',
-    'api_documentation_bp',
-    'infrastructure_bp',
-    'logging_bp',
-    'user_management_bp',
-    'cache_blueprint',
-=======
-    'chat_bp',
-    'personas_bp',
-    'feedback_bp',
-    'health_bp',
-    'monitoring_bp',
-    'metrics_bp',
-    'docs_bp',
-    'analytics_bp',
-    'predictions_bp',
-    'multimodal_bp',
-    'observability_bp',
-    'cache_blueprint',
-    'user_bp',
->>>>>>> ace662c4
-    'swagger_ui_blueprint',
-    'ALL_BLUEPRINTS'
-]
+# -*- coding: utf-8 -*-
+"""
+Flask Blueprints para modularização do backend
+Organização por domínio de responsabilidade
+"""
+
+from .chat_blueprint import chat_bp
+from .personas_blueprint import personas_bp
+from .feedback_blueprint import feedback_bp
+from .monitoring_blueprint import monitoring_bp
+from .metrics_blueprint import metrics_bp
+from .docs_blueprint import docs_bp
+from .analytics_blueprint import analytics_bp
+from .predictions_blueprint import predictions_bp
+from .multimodal_blueprint import multimodal_bp
+from .observability import observability_bp
+
+# Import health blueprint (com fallback)
+try:
+    from .health_blueprint import health_bp
+    HEALTH_BP_AVAILABLE = True
+except ImportError:
+    HEALTH_BP_AVAILABLE = False
+    health_bp = None
+
+# Import cache blueprint
+try:
+    from .cache_blueprint import cache_blueprint
+    CACHE_BP_AVAILABLE = True
+except ImportError:
+    CACHE_BP_AVAILABLE = False
+    cache_blueprint = None
+
+# Import user blueprint (com fallback)
+try:
+    from .user_blueprint import user_bp
+    USER_BP_AVAILABLE = True
+except ImportError:
+    USER_BP_AVAILABLE = False
+    user_bp = None
+
+# Importar swagger ui blueprint
+try:
+    from core.openapi.spec import swagger_ui_blueprint
+    SWAGGER_AVAILABLE = True
+except ImportError:
+    SWAGGER_AVAILABLE = False
+    swagger_ui_blueprint = None
+
+# Lista de todos os blueprints para registro
+ALL_BLUEPRINTS = [
+    chat_bp,
+    personas_bp,
+    feedback_bp,
+    monitoring_bp,
+    metrics_bp,
+    docs_bp,
+    analytics_bp,
+    predictions_bp,
+    multimodal_bp,
+    observability_bp
+]
+
+# Adicionar health blueprint se disponível
+if HEALTH_BP_AVAILABLE and health_bp:
+    ALL_BLUEPRINTS.append(health_bp)
+
+# Adicionar cache blueprint se disponível
+if CACHE_BP_AVAILABLE and cache_blueprint:
+    ALL_BLUEPRINTS.append(cache_blueprint)
+
+# Adicionar user blueprint se disponível
+if USER_BP_AVAILABLE and user_bp:
+    ALL_BLUEPRINTS.append(user_bp)
+
+# Adicionar swagger ui se disponível
+if SWAGGER_AVAILABLE and swagger_ui_blueprint:
+    ALL_BLUEPRINTS.append(swagger_ui_blueprint)
+
+__all__ = [
+    'chat_bp',
+    'personas_bp',
+    'feedback_bp',
+    'health_bp',
+    'monitoring_bp',
+    'metrics_bp',
+    'docs_bp',
+    'analytics_bp',
+    'predictions_bp',
+    'multimodal_bp',
+    'observability_bp',
+    'cache_blueprint',
+    'user_bp',
+    'swagger_ui_blueprint',
+    'ALL_BLUEPRINTS'
+]