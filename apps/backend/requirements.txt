# ============================================================================
# REQUIREMENTS CONSOLIDADO - Sistema Educacional Hanseníase
# Arquivo único com todas as dependências organizadas por categoria
# Inclui dependências de segurança, produção e desenvolvimento
# ============================================================================

# === CORE FLASK ===
# SECURITY: CRITICAL - Updated 2024-09-24 - Latest Flask security patches
Flask==3.1.2
Flask-CORS==6.0.2  # SECURITY UPDATE: CVE-2024-6221, CVE-2024-6839, CVE-2024-6844, CVE-2024-6866
Werkzeug==3.1.4
gunicorn==23.0.0   # SECURITY: Updated 2024-09-24 - CVE-2024-6827 fixed

# === AI & ML CORE ===
# Updated to latest secure version
openai>=1.50.0
sentence-transformers==5.2.0
chromadb>=0.4.0
numpy==2.3.5
scikit-learn==1.8.0

# === AUTHENTICATION & JWT ===
# CRITICAL SECURITY FIX: JWT vulnerability
authlib==1.6.6     # SECURITY UPDATE: CVE-2025-59420 fix - JWT/JWS critical header vulnerability
PyJWT==2.10.1      # SECURITY: Latest secure version
cryptography==46.0.3  # SECURITY: CRITICAL - Updated 2024-09-24 - Latest security patches
passlib>=1.7.4     # Password hashing

# === SECURITY FRAMEWORK ===
# Rate limiting and middleware security
Flask-Limiter>=3.0.0
limits>=3.6.0

# Input validation and sanitization
bleach==6.3.0      # SECURITY: Latest secure version  
email-validator>=2.0.0
validators>=0.22.0
defusedxml==0.7.1
markupsafe==3.0.3

# Secrets management
pynacl>=1.5.0

# User agent analysis and IP validation
user-agents>=2.2.0
ipaddress>=1.0.23

# === VALIDATION & DATA ===
pydantic==2.12.5   # SECURITY: Updated 2024-09-24 - Performance improvements and security patches
jsonschema>=4.23.0

# === HTTP & NETWORKING ===
requests==2.32.5   # SECURITY: Updated beyond CVE-2023-32681
httpx>=0.24.0
urllib3>=1.26.0
certifi==2025.11.12

# === CACHE & PERFORMANCE ===
# Hybrid cache: cachetools (memory) + Google Cloud Storage + SQLite fallback
cachetools>=5.3.2

# === MONITORING & OBSERVABILITY ===
# System monitoring
psutil==5.9.8

# Google Cloud Operations Suite
google-cloud-monitoring==2.28.0
# google-cloud-logging MANTIDO em 3.10.0 devido a conflito de dependências
# PROBLEMA: Versões 3.11.x+ requerem opentelemetry-api>=1.9.0 que conflita com semgrep
#   - semgrep>=1.113.0 requer opentelemetry-api~=1.25.0 (versão específica)
#   - semgrep>=1.137.0 requer opentelemetry-api~=1.37.0 (versão específica)
#   - Resultado: pip entra em loop "resolution-too-deep" testando centenas de combinações
# ANÁLISE REALIZADA:
#   - Python 3.11.13 é versão ideal (upgrade não resolve o conflito)
#   - Testado upgrade incremental 3.10.0→3.11.4: FALHOU (mesmo erro)
#   - Opções analisadas: manter 3.10.0 (ZERO risco) vs pins complexos (MÉDIO risco)
# SEGURANÇA: 3.10.0 sem vulnerabilidades conhecidas (verificado 2025-10-07)
# REVISÃO: 2025-04 (verificar se conflito foi resolvido upstream)
# ALTERNATIVAS: Ver apps/backend/python_version_analysis.py para opções de upgrade
google-cloud-logging==3.12.1
google-cloud-storage>=2.10.0

# Structured logging
python-json-logger>=2.0.7

# === TEXT PROCESSING ===
nltk==3.9.2

# === MULTIMODAL PROCESSING ===
# Computer vision and OCR
opencv-python==4.12.0.88
Pillow==10.4.0
pytesseract==0.3.13
easyocr==1.7.2  # NOTE: Contains torch@2.8.0 with known vulnerabilities pending upstream fix
scipy==1.16.3

# File handling and validation  
python-magic==0.4.27

# === DATABASE & VECTOR STORE ===
# Supabase integration - FASE 3 RAG
<<<<<<< HEAD
# Main client library (includes auth, storage, functions, realtime)
supabase>=2.10.0
# PostgreSQL adapter with pgvector support
psycopg2-binary==2.9.10
=======
supabase==2.25.1
psycopg2-binary==2.9.11  # PostgreSQL adapter with pgvector support
>>>>>>> ace662c4

# Optional SQL support
sqlalchemy>=2.0.0
# Database migrations (evaluate if needed - minimal current usage)
alembic>=1.12.0

# Lightweight vector store fallback
faiss-cpu>=1.7.4

# AstraDB migration - DEPRECATED in FASE 3
# astrapy==2.0.1  # Removed - using Supabase pgvector
# cassandra-driver>=3.29.1  # Removed - heavy dependency

# === UTILITIES ===
python-dotenv==1.2.1
typing-extensions>=4.11.0
setuptools==78.1.1
python-dateutil>=2.8.2

# Configuration management
pyyaml>=6.0.1
python-decouple>=3.8

# === TESTING & QUALITY ASSURANCE ===
pytest==7.4.4  # Updated for pytest 8.x migration (FASE 0 completion)
pytest-cov==6.0.0  # Compatible with pytest 8.x
pytest-mock==3.15.1
pytest-asyncio==0.25.2  # Async test support for LGPD compliance tests
pytest-timeout>=2.2.0  # Required for CI timeout enforcement (--timeout flag)
pytest-html>=3.2.0  # HTML test reports for comprehensive validation

# === SECURITY ANALYSIS & COMPLIANCE ===
# Vulnerability scanning
safety>=2.3.0
pip-audit>=2.6.0

# Static analysis
bandit>=1.7.5
semgrep>=1.45.0
pylint>=2.17.0
flake8>=6.0.0
mypy>=1.5.0

# === DOCUMENTATION ===
# API documentation (minimal usage - could be dev-only)
flask-swagger-ui>=4.11.1

# Sphinx documentation - REMOVED (minimal usage in production)
# sphinx>=7.1.0
# sphinx-rtd-theme>=1.3.0

# === ASYNC & WEBSOCKETS ===
asyncio>=3.4.3
websockets>=11.0.0

# === BACKGROUND TASKS ===
# ESSENTIAL for async medical processing - DO NOT REMOVE
# Used in: tasks/ (chat_tasks.py, medical_tasks.py, analytics_tasks.py)
# Purpose: Async processing of medical consultations, chat responses, analytics
celery==5.6.0  # SECURITY: Critical asyncio fix for Python 3.13, improved task management

# === PERFORMANCE MONITORING ===
py-spy>=0.3.14

# === GEOLOCATION (OPTIONAL) ===
geoip2>=4.7.0

# ============================================================================
# DEPLOYMENT NOTES:
#
# 1. SECURITY UPDATES APPLIED:
#    ✓ Flask-CORS: 4.0.0 -> 6.0.0 (CVE fixes)
#    ✓ Cryptography: Latest secure version  
#    ✓ Gunicorn: CVE-2024-6827 fixed
#    ✓ Requests: CVE-2023-32681 patched
#
# 2. COMPATIBILITY:
#    ✓ All packages tested with Python 3.13
#    ✓ Backward compatibility maintained
#    ✓ No breaking changes identified
#
# 3. PERFORMANCE:
#    ✓ Optimized for Cloud Run deployment
#    ✓ Estimated build time: ~8-10 minutes
#    ✓ Container size: ~800MB
#
# 4. CONSOLIDATED FROM:
#    - requirements.txt (main dependencies)
#    - requirements_production.txt (production optimizations)  
#    - core/security/requirements_security.txt (security packages)
# ============================================================================
starlette>=0.49.1 # not directly required, pinned by Snyk to avoid a vulnerability
zipp>=3.19.1 # not directly required, pinned by Snyk to avoid a vulnerability<|MERGE_RESOLUTION|>--- conflicted
+++ resolved
@@ -99,15 +99,10 @@
 
 # === DATABASE & VECTOR STORE ===
 # Supabase integration - FASE 3 RAG
-<<<<<<< HEAD
 # Main client library (includes auth, storage, functions, realtime)
-supabase>=2.10.0
+supabase==2.25.1
 # PostgreSQL adapter with pgvector support
-psycopg2-binary==2.9.10
-=======
-supabase==2.25.1
-psycopg2-binary==2.9.11  # PostgreSQL adapter with pgvector support
->>>>>>> ace662c4
+psycopg2-binary==2.9.11
 
 # Optional SQL support
 sqlalchemy>=2.0.0
