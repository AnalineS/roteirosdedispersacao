# ============================================================================
# REQUIREMENTS CONSOLIDADO - Sistema Educacional Hanseníase
# Arquivo único com todas as dependências organizadas por categoria
# Inclui dependências de segurança, produção e desenvolvimento
# ============================================================================

# === CORE FLASK ===
# SECURITY: CRITICAL - Updated 2024-09-24 - Latest Flask security patches
Flask==3.1.2
Flask-CORS==6.0.1  # SECURITY UPDATE: CVE-2024-6221, CVE-2024-6839, CVE-2024-6844, CVE-2024-6866
Werkzeug==3.1.3
gunicorn==23.0.0   # SECURITY: Updated 2024-09-24 - CVE-2024-6827 fixed

# === AI & ML CORE ===
<<<<<<< HEAD
# ESSENTIAL for RAG system and semantic search - DO NOT REMOVE
# Used in: services/rag/embedding_service.py (938 lines)
# Purpose: Medical knowledge semantic search, embeddings for Portuguese pharmaceutical terms
openai>=1.50.0                    # AI provider for chat completions
sentence-transformers==5.1.0      # Semantic embeddings (model: all-MiniLM-L6-v2)
chromadb>=0.4.0                   # Vector database for RAG system
numpy==1.26.4                     # Numerical computing foundation
scikit-learn==1.6.1              # Machine learning utilities

# PyTorch ecosystem - ESSENTIAL for sentence-transformers backend
torch==2.8.0       # SECURITY UPDATE: CVE-2025-3730 fix - torch.nn.functional.ctc_loss DoS vulnerability
torchvision>=0.19.0 # Compatible with torch 2.8.0
torchaudio>=2.4.0  # Compatible with torch 2.8.0
=======
# Updated to latest secure version
openai>=1.50.0
sentence-transformers==5.1.1
chromadb>=0.4.0
numpy==2.0.2
scikit-learn==1.6.1
>>>>>>> 8097b414

# === AUTHENTICATION & JWT ===
# CRITICAL SECURITY FIX: JWT vulnerability
authlib==1.6.4     # SECURITY UPDATE: CVE-2025-59420 fix - JWT/JWS critical header vulnerability
PyJWT==2.10.1      # SECURITY: Latest secure version
cryptography==46.0.1  # SECURITY: CRITICAL - Updated 2024-09-24 - Latest security patches
passlib>=1.7.4     # Password hashing

# === SECURITY FRAMEWORK ===
# Rate limiting and middleware security
Flask-Limiter>=3.0.0
limits>=3.6.0

# Input validation and sanitization
bleach==6.2.0      # SECURITY: Latest secure version  
email-validator>=2.0.0
validators>=0.22.0
defusedxml==0.7.1
markupsafe==3.0.2

# Secrets management
pynacl>=1.5.0

# User agent analysis and IP validation
user-agents>=2.2.0
ipaddress>=1.0.23

# === VALIDATION & DATA ===
pydantic==2.11.9   # SECURITY: Updated 2024-09-24 - Performance improvements and security patches
jsonschema>=4.23.0

# === HTTP & NETWORKING ===
<<<<<<< HEAD
requests==2.32.5   # SECURITY: CRITICAL - Updated 2024-09-24 - Latest security patches
httpx>=0.24.0
urllib3>=2.5.0    # SECURITY: CRITICAL - Updated 2024-09-24 - Resolves CVE-2025-50181 (High severity)
certifi==2025.8.3  # SECURITY: Updated 2024-09-24 - Latest certificate bundle
=======
requests==2.32.5   # SECURITY: Updated beyond CVE-2023-32681
httpx>=0.24.0
urllib3>=1.26.0
certifi==2025.8.3
>>>>>>> 8097b414

# === CACHE & PERFORMANCE ===
# Hybrid cache: cachetools (memory) + Google Cloud Storage + SQLite fallback
cachetools>=5.3.2

# === MONITORING & OBSERVABILITY ===
# System monitoring
<<<<<<< HEAD
psutil==7.0.0
=======
psutil==7.1.0
>>>>>>> 8097b414

# Google Cloud Operations Suite
google-cloud-monitoring==2.27.2
google-cloud-logging==3.10.0
google-cloud-storage>=2.10.0

# Structured logging
python-json-logger>=2.0.7

# === TEXT PROCESSING ===
nltk==3.9.1

# === MULTIMODAL PROCESSING ===
<<<<<<< HEAD
# Computer vision and OCR - ESSENTIAL for medical document processing
# Used in: services/integrations/multimodal_processor.py (745 lines)
# Purpose: OCR for hanseniase medication forms, dosage extraction
opencv-python==4.10.0.84  # Image preprocessing, grayscale conversion
Pillow==10.4.0            # Image metadata, format validation
pytesseract==0.3.10       # Tesseract OCR with Portuguese config (-l por)
easyocr==1.7.1           # Primary OCR engine with Portuguese/English (['pt', 'en'])
scipy==1.14.0            # Scientific computing for image processing
=======
# Computer vision and OCR
opencv-python==4.10.0.84
Pillow==10.4.0
pytesseract==0.3.13
easyocr==1.7.1  # NOTE: Contains torch@2.8.0 with known vulnerabilities pending upstream fix
scipy==1.14.0
>>>>>>> 8097b414

# File handling and validation  
python-magic==0.4.27

# === DATABASE & VECTOR STORE ===
# Supabase integration - FASE 3 RAG
supabase==2.20.0
psycopg2-binary==2.9.10  # PostgreSQL adapter with pgvector support

# Optional SQL support
sqlalchemy>=2.0.0
# Database migrations (evaluate if needed - minimal current usage)
alembic>=1.12.0

# Lightweight vector store fallback
faiss-cpu>=1.7.4

# AstraDB migration - DEPRECATED in FASE 3
# astrapy==2.0.1  # Removed - using Supabase pgvector
# cassandra-driver>=3.29.1  # Removed - heavy dependency

# === UTILITIES ===
python-dotenv==1.1.1
typing-extensions>=4.11.0
setuptools==78.1.1
python-dateutil>=2.8.2

# Configuration management
pyyaml>=6.0.1
python-decouple>=3.8

# === TESTING & QUALITY ASSURANCE ===
<<<<<<< HEAD
pytest==8.4.2
coverage>=7.10.6  # Required dependency for pytest-cov 7.x
pytest-cov==7.0.0  # SECURITY: Improved pytest 8.4 compatibility, warning filter fixes
pytest-mock==3.15.1
pytest-asyncio==0.25.3  # Required for pytest 8.x async test support
=======
pytest==7.4.3
pytest-cov==4.1.0
pytest-mock==3.15.1
>>>>>>> 8097b414

# === SECURITY ANALYSIS & COMPLIANCE ===
# Vulnerability scanning
safety>=2.3.0
pip-audit>=2.6.0

# Static analysis
bandit>=1.7.5
semgrep>=1.45.0
pylint>=2.17.0
flake8>=6.0.0
mypy>=1.5.0

# === DOCUMENTATION ===
# API documentation (minimal usage - could be dev-only)
flask-swagger-ui>=4.11.1

# Sphinx documentation - REMOVED (minimal usage in production)
# sphinx>=7.1.0
# sphinx-rtd-theme>=1.3.0

# === ASYNC & WEBSOCKETS ===
asyncio>=3.4.3
websockets>=11.0.0

# === BACKGROUND TASKS ===
# ESSENTIAL for async medical processing - DO NOT REMOVE
# Used in: tasks/ (chat_tasks.py, medical_tasks.py, analytics_tasks.py)
# Purpose: Async processing of medical consultations, chat responses, analytics
celery==5.5.3  # SECURITY: Critical asyncio fix for Python 3.13, improved task management

# === PERFORMANCE MONITORING ===
py-spy>=0.3.14

# === GEOLOCATION (OPTIONAL) ===
geoip2>=4.7.0

# ============================================================================
# DEPLOYMENT NOTES:
#
# 1. SECURITY UPDATES APPLIED:
#    ✓ Flask-CORS: 4.0.0 -> 6.0.0 (CVE fixes)
#    ✓ Cryptography: Latest secure version  
#    ✓ Gunicorn: CVE-2024-6827 fixed
#    ✓ Requests: CVE-2023-32681 patched
#
# 2. COMPATIBILITY:
#    ✓ All packages tested with Python 3.13
#    ✓ Backward compatibility maintained
#    ✓ No breaking changes identified
#
# 3. PERFORMANCE:
#    ✓ Optimized for Cloud Run deployment
#    ✓ Estimated build time: ~8-10 minutes
#    ✓ Container size: ~800MB
#
# 4. CONSOLIDATED FROM:
#    - requirements.txt (main dependencies)
#    - requirements_production.txt (production optimizations)  
#    - core/security/requirements_security.txt (security packages)
# ============================================================================<|MERGE_RESOLUTION|>--- conflicted
+++ resolved
@@ -12,28 +12,12 @@
 gunicorn==23.0.0   # SECURITY: Updated 2024-09-24 - CVE-2024-6827 fixed
 
 # === AI & ML CORE ===
-<<<<<<< HEAD
-# ESSENTIAL for RAG system and semantic search - DO NOT REMOVE
-# Used in: services/rag/embedding_service.py (938 lines)
-# Purpose: Medical knowledge semantic search, embeddings for Portuguese pharmaceutical terms
-openai>=1.50.0                    # AI provider for chat completions
-sentence-transformers==5.1.0      # Semantic embeddings (model: all-MiniLM-L6-v2)
-chromadb>=0.4.0                   # Vector database for RAG system
-numpy==1.26.4                     # Numerical computing foundation
-scikit-learn==1.6.1              # Machine learning utilities
-
-# PyTorch ecosystem - ESSENTIAL for sentence-transformers backend
-torch==2.8.0       # SECURITY UPDATE: CVE-2025-3730 fix - torch.nn.functional.ctc_loss DoS vulnerability
-torchvision>=0.19.0 # Compatible with torch 2.8.0
-torchaudio>=2.4.0  # Compatible with torch 2.8.0
-=======
 # Updated to latest secure version
 openai>=1.50.0
 sentence-transformers==5.1.1
 chromadb>=0.4.0
 numpy==2.0.2
 scikit-learn==1.6.1
->>>>>>> 8097b414
 
 # === AUTHENTICATION & JWT ===
 # CRITICAL SECURITY FIX: JWT vulnerability
@@ -66,17 +50,10 @@
 jsonschema>=4.23.0
 
 # === HTTP & NETWORKING ===
-<<<<<<< HEAD
-requests==2.32.5   # SECURITY: CRITICAL - Updated 2024-09-24 - Latest security patches
-httpx>=0.24.0
-urllib3>=2.5.0    # SECURITY: CRITICAL - Updated 2024-09-24 - Resolves CVE-2025-50181 (High severity)
-certifi==2025.8.3  # SECURITY: Updated 2024-09-24 - Latest certificate bundle
-=======
 requests==2.32.5   # SECURITY: Updated beyond CVE-2023-32681
 httpx>=0.24.0
 urllib3>=1.26.0
 certifi==2025.8.3
->>>>>>> 8097b414
 
 # === CACHE & PERFORMANCE ===
 # Hybrid cache: cachetools (memory) + Google Cloud Storage + SQLite fallback
@@ -84,11 +61,7 @@
 
 # === MONITORING & OBSERVABILITY ===
 # System monitoring
-<<<<<<< HEAD
-psutil==7.0.0
-=======
 psutil==7.1.0
->>>>>>> 8097b414
 
 # Google Cloud Operations Suite
 google-cloud-monitoring==2.27.2
@@ -102,23 +75,12 @@
 nltk==3.9.1
 
 # === MULTIMODAL PROCESSING ===
-<<<<<<< HEAD
-# Computer vision and OCR - ESSENTIAL for medical document processing
-# Used in: services/integrations/multimodal_processor.py (745 lines)
-# Purpose: OCR for hanseniase medication forms, dosage extraction
-opencv-python==4.10.0.84  # Image preprocessing, grayscale conversion
-Pillow==10.4.0            # Image metadata, format validation
-pytesseract==0.3.10       # Tesseract OCR with Portuguese config (-l por)
-easyocr==1.7.1           # Primary OCR engine with Portuguese/English (['pt', 'en'])
-scipy==1.14.0            # Scientific computing for image processing
-=======
 # Computer vision and OCR
 opencv-python==4.10.0.84
 Pillow==10.4.0
 pytesseract==0.3.13
 easyocr==1.7.1  # NOTE: Contains torch@2.8.0 with known vulnerabilities pending upstream fix
 scipy==1.14.0
->>>>>>> 8097b414
 
 # File handling and validation  
 python-magic==0.4.27
@@ -151,17 +113,9 @@
 python-decouple>=3.8
 
 # === TESTING & QUALITY ASSURANCE ===
-<<<<<<< HEAD
-pytest==8.4.2
-coverage>=7.10.6  # Required dependency for pytest-cov 7.x
-pytest-cov==7.0.0  # SECURITY: Improved pytest 8.4 compatibility, warning filter fixes
-pytest-mock==3.15.1
-pytest-asyncio==0.25.3  # Required for pytest 8.x async test support
-=======
 pytest==7.4.3
 pytest-cov==4.1.0
 pytest-mock==3.15.1
->>>>>>> 8097b414
 
 # === SECURITY ANALYSIS & COMPLIANCE ===
 # Vulnerability scanning
