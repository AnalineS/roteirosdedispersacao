{
  "name": "roteiros-dispensacao-nextjs",
  "version": "1.0.0",
  "private": true,
  "description": "Sistema QA abrangente para recursos educativos de hanseníase - v1.0.0",
  "scripts": {
    "dev": "next dev",
    "dev:clean": "npm run cleanup && npm run dev",
    "build": "next build",
    "build:development": "NEXT_PUBLIC_ENVIRONMENT=development next build",
    "build:staging": "NEXT_PUBLIC_ENVIRONMENT=staging next build && npm run copy-standalone-assets",
    "build:production": "NEXT_PUBLIC_ENVIRONMENT=production next build && npm run copy-standalone-assets",
    "build:standalone": "next build && npm run copy-standalone-assets",
    "copy-standalone-assets": "node -e \"const fs = require('fs'); const path = require('path'); if (fs.existsSync('.next/standalone')) { const cp = require('child_process'); try { cp.execSync('cp -r public .next/standalone/ 2>/dev/null || xcopy public .next\\\\standalone\\\\ /E /I /Y', {stdio: 'inherit'}); cp.execSync('cp -r .next/static .next/standalone/.next/ 2>/dev/null || xcopy .next\\\\static .next\\\\standalone\\\\.next\\\\ /E /I /Y', {stdio: 'inherit'}); console.log('✅ Standalone assets copied successfully'); } catch(e) { console.log('⚠️ Could not copy some assets, build may still work'); } } else { console.log('⚠️ No standalone directory found'); }\"",
    "start": "next start",
    "lint": "eslint .",
    "lint:fix": "eslint . --fix",
    "type-check": "tsc --noEmit",
    "cleanup": "node scripts/cleanup-dev.js",
    "cleanup:force": "node scripts/cleanup-dev.js --force",
    "cleanup:tests": "node ../../scripts/cleanup-obsolete-tests.js",
    "cleanup:all": "npm run cleanup && npm run cleanup:tests",
    "test": "jest",
    "test:playwright": "playwright test",
    "test:playwright:ui": "playwright test --ui",
    "test:playwright:debug": "playwright test --debug",
    "test:medical": "playwright test tests/playwright/e2e-medical.spec.ts",
    "test:medical:validate": "node ../../scripts/medical-validation-automation.js",
    "test:watch": "jest --watch",
    "test:coverage": "jest --coverage",
    "test:ci": "jest --ci --coverage --watchAll=false",
    "test:unit": "jest --testPathPattern=/tests/",
    "test:integration": "jest --testPathPattern=/tests/integration/",
    "test:educational": "jest --testPathPattern=/tests/educational/",
    "test:clinical-cases": "jest --testPathPattern=clinicalCasesQA.test.ts",
    "test:dose-calculator": "jest --testPathPattern=doseCalculatorQA.test.ts",
    "test:interactive-components": "jest --testPathPattern=interactiveComponentsQA.test.ts",
    "test:performance": "jest --testPathPattern=performance --runInBand",
    "test:a11y": "jest --testPathPattern=accessibility --runInBand",
    "test:personas": "jest --testPathPattern=personas",
    "test:consistency": "jest --testPathPattern=consistency",
    "test:cache": "node src/scripts/testCacheBasic.js",
    "test:rag": "node src/scripts/runRAGTests.js",
    "qa:run": "node scripts/runQA.js",
    "integrate-errors": "tsx scripts/integrate-error-handlers.ts",
    "qa:full": "npm run qa:run -- --suite=full",
    "qa:targeted": "npm run qa:run -- --types=clinical_accuracy,educational_value",
    "qa:report": "node scripts/generateQAReport.js",
    "qa:validate-deploy": "npm run qa:run -- --validate-deploy",
    "qa:monitor": "node scripts/startQAMonitoring.js",
    "qa:dashboard": "next dev --port 3001 -- --qa-dashboard",
    "generate:icons": "node scripts/generatePWAIcons.js",
    "analyze:bundle": "ANALYZE=true npm run build",
    "audit:security": "npm audit --audit-level moderate",
    "audit:licenses": "license-checker --summary",
    "audit:supply-chain": "node security_audit_script.js",
    "security:check": "npm run audit:security && npm run audit:supply-chain",
    "format": "prettier --write \"src/**/*.{ts,tsx,js,jsx,json,css,md}\"",
    "format:check": "prettier --check \"src/**/*.{ts,tsx,js,jsx,json,css,md}\"",
    "pre-commit": "lint-staged",
    "prepare": "echo 'Skipping husky install in subproject'",
    "claude:activate": "node ../../scripts/activate-claude-automations.js",
    "claude:health": "node ../../scripts/activate-claude-automations.js --health",
    "claude:stop": "node ../../scripts/activate-claude-automations.js --stop",
    "claude:status": "node ../../scripts/activate-claude-automations.js --status",
    "claude:quality-check": "node ../../scripts/claude-quality-check.js",
    "claude:lgpd": "node ../../.claude/automation/lgpd-robust.js",
    "claude:monitoring": "node ../../.claude/automation/continuous-monitoring-system.js"
  },
  "dependencies": {
<<<<<<< HEAD
    "@next/third-parties": "^15.5.3",
    "dompurify": "^3.2.6",
    "firebase": "^12.2.1",
    "framer-motion": "^12.23.18",
    "jspdf": "^3.0.2",
    "lucide-react": "^0.542.0",
    "next": "^15.1.0",
    "react": "^19.1.1",
    "react-dom": "^19.1.1",
=======
    "@next/third-parties": "^15.5.4",
    "axios": "1.12.2",
    "dompurify": "^3.2.7",
    "framer-motion": "^12.23.22",
    "js-cookie": "3.0.5",
    "jspdf": "^3.0.3",
    "lucide-react": "^0.544.0",
    "next": "^15.5.4",
    "react": "^19.2.0",
    "react-dom": "^19.2.0",
>>>>>>> 58bdd04e
    "react-ga4": "^2.1.0",
    "react-image-crop": "^11.0.10",
    "web-vitals": "^5.1.0",
    "zod": "^4.1.5"
  },
  "devDependencies": {
    "@eslint/eslintrc": "^3.3.1",
    "@jest/globals": "^30.2.0",
    "@next/bundle-analyzer": "^15.5.4",
    "@testing-library/jest-dom": "^6.9.1",
    "@testing-library/react": "^16.3.0",
    "@testing-library/user-event": "^14.5.0",
    "@types/aria-query": "^5.0.4",
    "@types/babel__template": "^7.4.4",
    "@types/glob": "^8.1.0",
    "@types/jest": "^30.0.0",
    "@types/js-cookie": "3.0.6",
    "@types/node": "^24.5.2",
    "@types/react": "^19.2.0",
    "@types/react-dom": "^19.2.0",
    "@typescript-eslint/eslint-plugin": "^8.42.0",
    "@typescript-eslint/parser": "^8.42.0",
    "babel-plugin-react-compiler": "^19.0.0-beta-af1b7da-20250417",
    "eslint": "^9.37.0",
    "eslint-config-next": "^15.5.4",
    "glob": "^11.0.3",
    "husky": "^9.1.7",
    "jest": "^30.2.0",
    "jest-environment-jsdom": "^30.2.0",
    "license-checker": "^25.0.1",
    "lint-staged": "^16.2.3",
    "prettier": "^3.0.0",
    "sharp": "^0.34.4",
    "string-replace-loader": "^3.2.0",
    "ts-jest": "^29.1.0",
    "ts-node": "^10.9.0",
    "typescript": "^5.9.3",
    "webpack-bundle-analyzer": "^4.10.2"
  },
  "lint-staged": {
    "*.{ts,tsx,js,jsx}": [
      "eslint --fix",
      "prettier --write"
    ],
    "*.{json,css,md}": [
      "prettier --write"
    ]
  },
  "engines": {
    "node": ">=18.0.0",
    "npm": ">=8.0.0"
  },
  "keywords": [
    "education",
    "healthcare",
    "hanseniase",
    "qa",
    "quality-assurance",
    "pharmacology",
    "clinical-cases"
  ]
}<|MERGE_RESOLUTION|>--- conflicted
+++ resolved
@@ -68,17 +68,6 @@
     "claude:monitoring": "node ../../.claude/automation/continuous-monitoring-system.js"
   },
   "dependencies": {
-<<<<<<< HEAD
-    "@next/third-parties": "^15.5.3",
-    "dompurify": "^3.2.6",
-    "firebase": "^12.2.1",
-    "framer-motion": "^12.23.18",
-    "jspdf": "^3.0.2",
-    "lucide-react": "^0.542.0",
-    "next": "^15.1.0",
-    "react": "^19.1.1",
-    "react-dom": "^19.1.1",
-=======
     "@next/third-parties": "^15.5.4",
     "axios": "1.12.2",
     "dompurify": "^3.2.7",
@@ -89,7 +78,6 @@
     "next": "^15.5.4",
     "react": "^19.2.0",
     "react-dom": "^19.2.0",
->>>>>>> 58bdd04e
     "react-ga4": "^2.1.0",
     "react-image-crop": "^11.0.10",
     "web-vitals": "^5.1.0",
