'use client';

/**
 * NavigationHeader Simplificado - PR #264 Phase 1
 *
 * Melhorias implementadas:
 * - RF01: Redução de 7+ para 5 itens principais
 * - RF02: Hierarquia visual com CTAs destacados
 * - RF03: Indicador offline discreto integrado
 * - RNF05: Design tokens centralizados
 *
 * Estrutura: Início | Educacional ▾ | Chat | [Entrar] | [Criar Conta]
 */

import React, { useState, useRef, useEffect } from 'react';
import Link from 'next/link';
import Image from 'next/image';
import { usePathname } from 'next/navigation';
import { usePersonas } from '@/hooks/usePersonas';
import { useKeyboardNavigation } from '@/hooks/useKeyboardNavigation';
import {
  LearningIcon,
  InteractionIcon,
  MenuIcon,
  CloseIcon,
  ChevronDownIcon,
  getIconByEmoji
} from '@/components/icons/NavigationIcons';
import { getUnbColors } from '@/config/modernTheme';
import { getUniversityLogo } from '@/constants/avatars';
import Tooltip from '@/components/common/Tooltip';
import MobileNavigation from './MobileNavigation';
<<<<<<< HEAD
import SearchBar from '@/components/search/SearchBar';
=======
import { ThemeToggle } from '@/components/theme/ThemeToggle';
import IntelligentSearchSystem from '@/components/search/IntelligentSearchSystem';
import SearchBar from '@/components/search/SearchBar';
import { AuthButton } from '@/components/auth';
>>>>>>> 1b2dc117
import { useSafeAuth } from '@/hooks/useSafeAuth';
import { SkipToContent, HighContrastToggle } from '@/components/accessibility';
import OfflineIndicator from './OfflineIndicator';
import { designTokens } from '@/config/designTokens';

// Interfaces
export interface NavigationItem {
  id: string;
  label: string;
  href: string;
  icon: string;
  description: string;
  category: 'learning' | 'interaction' | 'progress' | 'tools' | 'institutional';
  level?: 'beginner' | 'intermediate' | 'advanced';
  estimatedTime?: string;
  completionRate?: number;
  subItems?: NavigationItem[];
}

export interface NavigationCategory {
  id: string;
  label: string;
  icon: string;
  description: string;
  items: NavigationItem[];
  priority?: 'high' | 'medium' | 'low';
}

interface NavigationHeaderProps {
  currentPersona?: string;
  className?: string;
}

interface DropdownState {
  [key: string]: boolean;
}

export default function NavigationHeader({ currentPersona, className = '' }: NavigationHeaderProps) {
  const pathname = usePathname();
  const { personas } = usePersonas();
  const { isAdmin, isAuthenticated } = useSafeAuth();
  const headerRef = useRef<HTMLElement>(null);
  const unbColors = getUnbColors();

  // Estados
  const [isMobileMenuOpen, setIsMobileMenuOpen] = useState(false);
  const [dropdownsOpen, setDropdownsOpen] = useState<DropdownState>({});
  const [isMobile, setIsMobile] = useState(false);

  // Detectar device type usando designTokens breakpoints
  useEffect(() => {
    const handleResize = () => {
      const width = window.innerWidth;
      setIsMobile(width <= parseInt(designTokens.breakpoints.mobile));
    };

    handleResize();
    window.addEventListener('resize', handleResize);
    return () => window.removeEventListener('resize', handleResize);
  }, []);

  // Configurar navegação por teclado
  useKeyboardNavigation({
    containerRef: headerRef as React.RefObject<HTMLElement>,
    enableArrowKeys: true,
    onEnter: (element) => {
      if (element.getAttribute('role') === 'button') {
        element.click();
      }
    }
  });

<<<<<<< HEAD
  /**
   * Estrutura de navegação simplificada - 5 itens principais
   * Conforme PR #264 RF01
   */
=======
  // Estrutura de navegação atualizada conforme especificações
>>>>>>> 1b2dc117
  const navigationCategories: NavigationCategory[] = [
    {
      id: 'home',
      label: 'Início',
      icon: '🏠',
      description: 'Página inicial',
<<<<<<< HEAD
      priority: 'medium',
=======
>>>>>>> 1b2dc117
      items: [
        {
          id: 'home',
          label: 'Início',
          href: '/',
          icon: '🏠',
          description: 'Seleção de assistentes virtuais',
<<<<<<< HEAD
          category: 'learning'
=======
          category: 'learning',
          level: 'beginner',
          estimatedTime: '2 min'
>>>>>>> 1b2dc117
        }
      ]
    },
    {
      id: 'educational',
      label: 'Educacional',
      icon: '📚',
<<<<<<< HEAD
      description: 'Conteúdo educacional e recursos',
      priority: 'high',
=======
      description: 'Módulos educacionais e recursos de aprendizagem',
>>>>>>> 1b2dc117
      items: [
        {
          id: 'modules',
          label: 'Módulos',
          href: '/modules',
          icon: '📖',
          description: 'Conteúdo educacional por tópicos',
          category: 'learning',
          subItems: [
            {
              id: 'hanseniase-overview',
              label: 'Sobre a Hanseníase',
              href: '/modules/hanseniase',
              icon: '🔬',
              description: 'Conceitos fundamentais',
              category: 'learning'
            },
            {
              id: 'diagnostico',
              label: 'Diagnóstico',
              href: '/modules/diagnostico',
              icon: '🩺',
              description: 'Sintomas e exames',
              category: 'learning'
            },
            {
              id: 'tratamento',
              label: 'Tratamento PQT-U',
              href: '/modules/tratamento',
              icon: '💊',
              description: 'Poliquimioterapia única',
<<<<<<< HEAD
              category: 'learning'
=======
              category: 'learning',
              level: 'advanced',
              estimatedTime: '20 min'
>>>>>>> 1b2dc117
            },
            {
              id: 'vida-com-doenca',
              label: 'Vida com a Doença',
              href: '/modules/vida-com-doenca',
              icon: '🤝',
              description: 'Apoio e qualidade de vida',
<<<<<<< HEAD
              category: 'learning'
=======
              category: 'learning',
              level: 'intermediate',
              estimatedTime: '15 min'
>>>>>>> 1b2dc117
            },
            {
              id: 'roteiro-dispensacao',
              label: 'Roteiro de Dispensação',
              href: '/modules/roteiro-dispensacao',
              icon: '📋',
<<<<<<< HEAD
              description: 'Protocolo completo',
              category: 'learning'
=======
              description: 'Protocolo completo de dispensação',
              category: 'learning',
              level: 'advanced',
              estimatedTime: '20 min'
>>>>>>> 1b2dc117
            }
          ]
        },
        {
          id: 'dashboard',
          label: 'Dashboard',
          href: '/dashboard',
          icon: '📊',
          description: 'Visão geral do progresso',
<<<<<<< HEAD
          category: 'learning'
=======
          category: 'learning',
          level: 'beginner',
          estimatedTime: '5 min'
>>>>>>> 1b2dc117
        },
        {
          id: 'progress',
          label: 'Progresso',
          href: '/progress',
          icon: '📈',
          description: 'Acompanhe seu aprendizado',
<<<<<<< HEAD
          category: 'learning'
=======
          category: 'learning',
          completionRate: 65
>>>>>>> 1b2dc117
        },
        {
          id: 'resources',
          label: 'Recursos',
          href: '/resources',
          icon: '🎯',
          description: 'Ferramentas práticas',
          category: 'learning',
          subItems: [
            {
              id: 'dose-calculator',
              label: 'Calculadora',
              href: '/resources/calculator',
              icon: '🧮',
<<<<<<< HEAD
              description: 'Cálculo PQT-U',
=======
              description: 'Cálculo automático PQT-U',
>>>>>>> 1b2dc117
              category: 'learning'
            },
            {
              id: 'checklist',
              label: 'Checklist',
              href: '/resources/checklist',
              icon: '✅',
<<<<<<< HEAD
              description: 'Lista de verificação',
=======
              description: 'Lista de verificação procedural',
>>>>>>> 1b2dc117
              category: 'learning'
            },
            {
              id: 'glossario',
              label: 'Glossário',
              href: '/glossario',
              icon: '📋',
<<<<<<< HEAD
              description: 'Terminologia técnica',
              category: 'learning'
            }
          ]
        },
        // Itens do "Conheça o Projeto" movidos para Educacional
=======
              description: 'Terminologia técnica de hanseníase',
              category: 'learning'
            },
            {
              id: 'downloads',
              label: 'Downloads',
              href: '/downloads',
              icon: '📄',
              description: 'Materiais complementares',
              category: 'learning'
            }
          ]
        }
      ]
    },
    {
      id: 'project',
      label: 'Conheça o Projeto',
      icon: '🎓',
      description: 'Informações sobre a plataforma e pesquisa',
      items: [
>>>>>>> 1b2dc117
        {
          id: 'sobre-a-tese',
          label: 'Sobre a Tese',
          href: '/sobre-a-tese',
          icon: '📚',
<<<<<<< HEAD
          description: 'Metodologia e objetivos da pesquisa',
=======
          description: 'Metodologia, objetivos e contribuições da pesquisa',
>>>>>>> 1b2dc117
          category: 'institutional'
        },
        {
          id: 'sobre-equipe',
          label: 'Conheça a Equipe',
          href: '/sobre',
          icon: '👥',
<<<<<<< HEAD
          description: 'Equipe do projeto',
=======
          description: 'Equipe responsável pelo projeto',
>>>>>>> 1b2dc117
          category: 'institutional'
        },
        {
          id: 'metodologia',
          label: 'Metodologia',
          href: '/metodologia',
          icon: '🔬',
<<<<<<< HEAD
          description: 'Métodos científicos',
=======
          description: 'Métodos científicos e fundamentação teórica',
>>>>>>> 1b2dc117
          category: 'institutional'
        }
      ]
    },
    {
      id: 'chat',
      label: 'Chat',
      icon: '💬',
<<<<<<< HEAD
      description: 'Assistentes virtuais',
      priority: 'high',
=======
      description: 'Conversar com assistentes virtuais',
>>>>>>> 1b2dc117
      items: [
        {
          id: 'chat',
          label: 'Chat',
          href: '/chat',
          icon: '💬',
          description: 'Chat com Dr. Gasnelio e Gá',
<<<<<<< HEAD
          category: 'interaction'
=======
          category: 'interaction',
          estimatedTime: 'Ilimitado'
>>>>>>> 1b2dc117
        }
      ]
    }
  ];

  // Utilitários
  const isActive = (href: string) => {
    if (href === '/') return pathname === '/';
    return pathname?.startsWith(href) || false;
  };

  const toggleDropdown = (categoryId: string) => {
    setDropdownsOpen(prev => ({
      ...prev,
      [categoryId]: !prev[categoryId]
    }));
  };

  const closeAllDropdowns = () => {
    setDropdownsOpen({});
  };

  const toggleMobileMenu = () => {
    setIsMobileMenuOpen(!isMobileMenuOpen);
  };

<<<<<<< HEAD
  // Obter persona atual
  const currentPersonaData = currentPersona && personas[currentPersona] ? personas[currentPersona] : undefined;
=======
  const getCategoryIcon = (categoryId: string) => {
    switch (categoryId) {
      case 'learning': return LearningIcon;
      case 'interaction': return InteractionIcon;
      case 'tools': return ToolsIcon;
      case 'progress': return ProgressIcon;
      case 'institutional': return InstitutionalIcon;
      default: return LearningIcon;
    }
  };

  // Adicionar categorias de autenticação dinamicamente
  const authCategories: NavigationCategory[] = isAuthenticated ? [
    {
      id: 'profile',
      label: 'Perfil',
      icon: '👤',
      description: 'Gerenciar seu perfil',
      items: [{
        id: 'profile',
        label: 'Perfil',
        href: '/profile',
        icon: '👤',
        description: 'Gerenciar seu perfil',
        category: 'institutional'
      }]
    }
  ] : [
    {
      id: 'cadastro',
      label: 'Cadastro',
      icon: '📝',
      description: 'Criar uma conta',
      items: [{
        id: 'cadastro',
        label: 'Cadastro',
        href: '/cadastro',
        icon: '📝',
        description: 'Criar uma conta',
        category: 'institutional'
      }]
    },
    {
      id: 'login',
      label: 'Login',
      icon: '🔐',
      description: 'Acessar sua conta',
      items: [{
        id: 'login',
        label: 'Login',
        href: '/login',
        icon: '🔐',
        description: 'Acessar sua conta',
        category: 'institutional'
      }]
    }
  ];

  // Combinar categorias principais com autenticação
  const allCategories = [...navigationCategories, ...authCategories];

  // Obter persona atual
  const currentPersonaData = currentPersona && personas[currentPersona] ? personas[currentPersona] : null;

  // Não renderizar se sistema inteligente decidir que não deve
  if (!shouldShowHeader && primaryNavigation !== 'header') {
    return null;
  }

  // Filtrar categorias baseado no limite do sistema inteligente
  const visibleCategories = allCategories;
>>>>>>> 1b2dc117

  return (
    <>
      <SkipToContent mainContentId="main-content" />

      {/* Indicador Offline - RF03 */}
      <OfflineIndicator position="top-right" variant="minimal" showDetails="on-hover" />

      <header
        ref={headerRef}
        className={`fixed top-0 left-0 right-0 z-[1000] bg-gradient-to-br from-white/95 to-slate-50/98 backdrop-blur-md border-b border-slate-200/80 shadow-lg ${className}`}
        role="banner"
        aria-label="Main navigation header"
<<<<<<< HEAD
      >
        <div className="max-w-[1400px] mx-auto">
          {/* Linha principal de navegação */}
          <div className="flex items-center justify-between px-4 sm:px-6 lg:px-8 gap-4 h-20">

            {/* Logo e Título */}
            <div className="nav-logo-section">
              <Tooltip content="Roteiros de Dispensação - Sistema Inteligente" position="bottom">
                <Link
                  href="/"
                  className="flex items-center gap-3 no-underline"
                  style={{ color: unbColors.primary }}
                >
                  <Image
                    src={getUniversityLogo('unb_logo2')}
                    alt="Universidade de Brasília"
                    className="nav-logo"
                    width={48}
                    height={48}
                    priority
                  />
                  {!isMobile && (
                    <div className="flex flex-col gap-0.5">
                      <div className="font-bold text-base sm:text-lg" style={{ color: unbColors.primary }}>
                        Roteiros de Dispensação
                      </div>
                      <div className="text-xs opacity-70" style={{ color: unbColors.primary }}>
                        Sistema de Aprendizagem Inteligente
                      </div>
                    </div>
                  )}
                  {isMobile && (
                    <div className="font-bold text-base" style={{ color: unbColors.primary }}>
                      Roteiros
                    </div>
                  )}
                </Link>
              </Tooltip>
            </div>

            {/* Navegação Principal - Desktop/Tablet - 5 itens */}
=======
      style={{
        position: 'fixed',
        top: 0,
        left: 0,
        right: 0,
        width: '100%',
        background: 'linear-gradient(135deg, rgba(255, 255, 255, 0.95) 0%, rgba(248, 250, 252, 0.98) 100%)',
        backdropFilter: 'blur(10px)',
        borderBottom: '1px solid rgba(226, 232, 240, 0.8)',
        boxShadow: '0 4px 20px rgba(0, 0, 0, 0.08)',
        zIndex: 1000
      }}
    >
      {/* Primeira linha - Navegação principal */}
      <div style={{
        display: 'flex',
        alignItems: 'center',
        justifyContent: 'space-between',
        padding: isMobile ? '0 1rem' : isTablet ? '0 clamp(1.5rem, 2vw, 2rem)' : '0 clamp(2rem, 3vw, 4rem)',
        gap: isMobile ? '0.5rem' : isTablet ? '1rem' : '1.5rem',
        height: '80px',
        boxSizing: 'border-box'
      }}>
      {/* Logo e Título - Esquerda */}
      <div className="nav-logo-section">
        <Tooltip content="Roteiros de Dispensação - Sistema Inteligente de Orientação" position="bottom">
          <Link
            href="/"
            style={{
              display: 'flex',
              alignItems: 'center',
              gap: '12px',
              textDecoration: 'none',
              color: unbColors.primary
            }}
          >
            <Image 
              src={getUniversityLogo('unb_logo2')} 
              alt="Universidade de Brasília" 
              className="nav-logo"
              width={48}
              height={48}
              priority
            />
>>>>>>> 1b2dc117
            {!isMobile && (
              <nav
                className="flex items-center gap-4 flex-1 justify-center"
                role="navigation"
                aria-label="Navegação principal"
              >
                {navigationCategories.map((category) => {
                  const hasDropdown = category.items.length > 1 || category.items.some(item => item.subItems?.length);
                  const IconComponent = category.id === 'educational' ? LearningIcon :
                                       category.id === 'chat' ? InteractionIcon :
                                       getIconByEmoji(category.icon);

                  return (
                    <div key={category.id} className="relative">
                      {hasDropdown ? (
                        <button
                          onClick={() => toggleDropdown(category.id)}
                          onKeyDown={(e) => {
                            if (e.key === 'Escape') {
                              setDropdownsOpen(prev => ({...prev, [category.id]: false}));
                            }
                          }}
                          className="flex items-center gap-2 px-4 py-2 rounded-lg font-medium transition-all duration-200 hover:bg-blue-500/10"
                          style={{
                            color: unbColors.primary,
                            borderColor: dropdownsOpen[category.id] ? unbColors.primary : 'transparent',
                            border: `2px solid ${dropdownsOpen[category.id] ? unbColors.primary : 'transparent'}`
                          }}
                          aria-expanded={dropdownsOpen[category.id]}
                          aria-haspopup="menu"
                        >
                          <IconComponent size={18} variant="unb" color={unbColors.primary} />
                          <span>{category.label}</span>
                          <ChevronDownIcon
                            size={14}
                            color={unbColors.primary}
                            className={`transition-transform duration-200 ${dropdownsOpen[category.id] ? 'rotate-180' : 'rotate-0'}`}
                          />
                        </button>
                      ) : (
                        <Link
                          href={category.items[0].href}
                          className="flex items-center gap-2 px-4 py-2 rounded-lg font-medium transition-all duration-200 hover:bg-blue-500/10 no-underline"
                          style={{
                            color: unbColors.primary,
                            fontWeight: category.priority === 'high' ? 600 : 500
                          }}
                        >
                          <IconComponent size={18} variant="unb" color={unbColors.primary} />
                          <span>{category.label}</span>
                        </Link>
                      )}

                      {/* Dropdown Menu */}
                      {hasDropdown && dropdownsOpen[category.id] && (
                        <div
                          role="menu"
                          className="absolute top-full left-1/2 -translate-x-1/2 mt-2 rounded-xl shadow-2xl min-w-[300px] max-w-[340px] z-[1001] animate-fadeIn overflow-hidden"
                          style={{
                            background: 'white',
                            border: `1px solid ${unbColors.alpha.primary}`
                          }}
                        >
                          {category.items.map((item) => {
                            const ItemIcon = getIconByEmoji(item.icon);
                            return (
                              <div key={item.id}>
                                <Link
                                  href={item.href}
                                  onClick={closeAllDropdowns}
                                  role="menuitem"
                                  className="flex items-center gap-3 p-3 no-underline transition-all duration-200 hover:bg-slate-50"
                                  style={{
                                    color: unbColors.neutral,
                                    background: isActive(item.href) ? unbColors.alpha.primary : 'transparent'
                                  }}
                                >
                                  <ItemIcon size={20} variant="unb" />
                                  <div className="flex-1">
                                    <div className={`${isActive(item.href) ? 'font-bold' : 'font-medium'} text-sm`}>
                                      {item.label}
                                    </div>
                                    <div className="text-xs opacity-70 mt-0.5">
                                      {item.description}
                                    </div>
                                  </div>
                                </Link>

                                {/* Sub Items */}
                                {item.subItems?.map((subItem) => {
                                  const SubIcon = getIconByEmoji(subItem.icon);
                                  return (
                                    <Link
                                      key={subItem.id}
                                      href={subItem.href}
                                      onClick={closeAllDropdowns}
                                      className="flex items-center gap-2 py-2 px-4 pl-10 no-underline text-sm transition-all duration-200 hover:bg-slate-50"
                                      style={{
                                        color: unbColors.neutral,
                                        background: isActive(subItem.href) ? unbColors.alpha.accent : 'transparent'
                                      }}
                                    >
                                      <SubIcon size={16} variant="unb" />
                                      <span>{subItem.label}</span>
                                    </Link>
                                  );
                                })}
                              </div>
                            );
                          })}
                        </div>
                      )}
                    </div>
                  );
                })}
              </nav>
            )}

            {/* Ações - Direita */}
            <div className="flex items-center gap-3">

              {/* Persona Atual (Desktop/Tablet) */}
              {!isMobile && currentPersonaData && (
                <div
                  className="flex items-center gap-2 px-3 py-1.5 rounded-full"
                  style={{
                    background: unbColors.alpha.secondary,
                    border: `1px solid ${unbColors.alpha.primary}`
                  }}
                >
                  <span className="text-lg">{currentPersonaData.avatar}</span>
                  <div className="text-xs font-medium" style={{ color: unbColors.primary }}>
                    {currentPersonaData.name}
                  </div>
                </div>
              )}

              {/* CTAs - RF02: Hierarquia Visual */}
              {!isMobile && !isAuthenticated && (
                <>
                  {/* Botão Secundário - Entrar */}
                  <Link
                    href="/login"
                    className="no-underline"
                  >
                    <button
                      style={{
                        background: 'transparent',
                        color: designTokens.colors.primary,
                        border: `${designTokens.borders.width.medium} solid ${designTokens.colors.primary}`,
                        padding: `${designTokens.spacing.sm} ${designTokens.spacing.lg}`,
                        borderRadius: designTokens.borders.radius.lg,
                        fontSize: designTokens.typography.fontSize.sm,
                        fontWeight: designTokens.typography.fontWeight.semibold,
                        minHeight: designTokens.touch.minTargetSize,
                        cursor: 'pointer',
                        transition: `all ${designTokens.transitions.duration.normal} ${designTokens.transitions.easing.default}`,
                        whiteSpace: 'nowrap'
                      }}
                      onMouseEnter={(e) => {
                        e.currentTarget.style.background = designTokens.colors.primaryAlpha;
                      }}
                      onMouseLeave={(e) => {
                        e.currentTarget.style.background = 'transparent';
                      }}
                      aria-label="Acessar sua conta"
                    >
                      Entrar
                    </button>
                  </Link>

                  {/* Botão Primário - Criar Conta */}
                  <Link
                    href="/cadastro"
                    className="no-underline"
                  >
                    <button
                      style={{
                        background: designTokens.colors.primary,
                        color: 'white',
                        border: 'none',
                        padding: `${designTokens.spacing.sm} ${designTokens.spacing.lg}`,
                        borderRadius: designTokens.borders.radius.lg,
                        fontSize: designTokens.typography.fontSize.sm,
                        fontWeight: designTokens.typography.fontWeight.bold,
                        minHeight: designTokens.touch.minTargetSize,
                        cursor: 'pointer',
                        transition: `all ${designTokens.transitions.duration.normal} ${designTokens.transitions.easing.default}`,
                        boxShadow: designTokens.shadows.md,
                        whiteSpace: 'nowrap'
                      }}
                      onMouseEnter={(e) => {
                        e.currentTarget.style.background = designTokens.colors.primaryHover;
                        e.currentTarget.style.transform = 'translateY(-2px)';
                        e.currentTarget.style.boxShadow = designTokens.shadows.lg;
                      }}
                      onMouseLeave={(e) => {
                        e.currentTarget.style.background = designTokens.colors.primary;
                        e.currentTarget.style.transform = 'translateY(0)';
                        e.currentTarget.style.boxShadow = designTokens.shadows.md;
                      }}
                      aria-label="Criar uma nova conta"
                    >
                      Criar Conta
                    </button>
                  </Link>
                </>
              )}

              {/* Perfil - Usuário autenticado */}
              {!isMobile && isAuthenticated && (
                <Link
                  href="/profile"
                  className="flex items-center gap-2 px-4 py-2 rounded-lg no-underline font-medium transition-all duration-200 hover:bg-blue-500/10"
                  style={{ color: unbColors.primary }}
                >
                  <span>👤</span>
                  <span>Perfil</span>
                </Link>
              )}

              {/* Admin Link */}
              {isAdmin && !isMobile && (
                <Link
                  href="/admin"
                  className="flex items-center px-3 py-2 rounded-lg no-underline text-xs font-medium transition-all duration-200 hover:bg-blue-500/10"
                  style={{ color: unbColors.primary }}
                >
                  <svg width="14" height="14" viewBox="0 0 24 24" fill="none" stroke="currentColor" strokeWidth="2" className="mr-1">
                    <path d="M12 2l3.09 6.26L22 9.27l-5 4.87 1.18 6.88L12 17.77l-6.18 3.25L7 14.14 2 9.27l6.91-1.01L12 2z"/>
                  </svg>
                  Admin
                </Link>
              )}

              {/* Accessibility Toggle */}
              {!isMobile && (
                <HighContrastToggle variant="button" showLabel={false} />
              )}

              {/* Menu Mobile Toggle */}
              {isMobile && (
                <button
                  onClick={toggleMobileMenu}
                  className="p-2 rounded-lg transition-all duration-200 hover:bg-blue-500/10"
                  style={{
                    color: unbColors.primary,
                    minWidth: designTokens.touch.minTargetSize,
                    minHeight: designTokens.touch.minTargetSize
                  }}
                  aria-label={isMobileMenuOpen ? 'Fechar menu' : 'Abrir menu'}
                  aria-expanded={isMobileMenuOpen}
                >
                  {isMobileMenuOpen ? (
                    <CloseIcon size={24} color={unbColors.primary} />
                  ) : (
                    <MenuIcon size={24} color={unbColors.primary} />
                  )}
                </button>
              )}
            </div>
          </div>

<<<<<<< HEAD
          {/* Barra de pesquisa - Linha secundária (não na home) */}
          {!isMobile && pathname !== '/' && (
            <div className="px-4 sm:px-6 lg:px-8 pb-4">
              <SearchBar placeholder="🔍 Buscar no site..." className="max-w-2xl mx-auto" />
            </div>
=======
        {/* Simplified Navigation Links */}
        <div style={{
          marginLeft: 'auto',
          display: 'flex',
          alignItems: 'center',
          gap: isMobile ? '4px' : '12px'
        }}>
          {!isMobile && (
            <>
              <HighContrastToggle 
                variant="button" 
                showLabel={false}
                className="header-accessibility-toggle"
              />
              
              <Link 
                href="/sobre"
                style={{
                  color: unbColors.primary,
                  textDecoration: 'none',
                  fontSize: '0.9rem',
                  fontWeight: '500',
                  padding: '6px 12px',
                  borderRadius: '6px',
                  transition: 'all 0.2s ease',
                  opacity: 0.9
                }}
                onMouseEnter={(e) => {
                  e.currentTarget.style.backgroundColor = 'rgba(59, 130, 246, 0.1)';
                  e.currentTarget.style.opacity = '1';
                }}
                onMouseLeave={(e) => {
                  e.currentTarget.style.backgroundColor = 'transparent';
                  e.currentTarget.style.opacity = '0.9';
                }}
              >
                Mapa do Site
              </Link>
              
              <AuthButton variant="header" className="header-auth-buttons" />
            </>
          )}
          
          {isAdmin && !isMobile && (
            <Link 
              href="/admin"
              style={{
                display: 'flex',
                alignItems: 'center',
                padding: '6px 10px',
                borderRadius: '6px',
                backgroundColor: pathname === '/admin' ? 'rgba(59, 130, 246, 0.1)' : 'transparent',
                color: unbColors.primary,
                textDecoration: 'none',
                transition: 'all 0.2s ease',
                fontSize: '0.8rem',
                fontWeight: '500',
                opacity: 0.8
              }}
              onMouseEnter={(e) => {
                e.currentTarget.style.backgroundColor = 'rgba(59, 130, 246, 0.1)';
                e.currentTarget.style.opacity = '1';
              }}
              onMouseLeave={(e) => {
                e.currentTarget.style.backgroundColor = pathname === '/admin' ? 'rgba(59, 130, 246, 0.1)' : 'transparent';
                e.currentTarget.style.opacity = '0.8';
              }}
            >
              <svg 
                width="14" 
                height="14" 
                viewBox="0 0 24 24" 
                fill="none" 
                stroke="currentColor" 
                strokeWidth="2"
                style={{ marginRight: '4px' }}
              >
                <path d="M12 2l3.09 6.26L22 9.27l-5 4.87 1.18 6.88L12 17.77l-6.18 3.25L7 14.14 2 9.27l6.91-1.01L12 2z"/>
              </svg>
              Admin
            </Link>
>>>>>>> 1b2dc117
          )}
        </div>

        {/* Overlay para fechar dropdowns */}
        {Object.values(dropdownsOpen).some(Boolean) && (
          <div
            className="fixed inset-0 z-[999]"
            onClick={closeAllDropdowns}
            onKeyDown={(e) => {
              if (e.key === 'Escape' || e.key === 'Enter' || e.key === ' ') {
                e.preventDefault();
                closeAllDropdowns();
              }
            }}
            role="button"
            tabIndex={-1}
            aria-label="Fechar menu de navegação"
          />
        )}
<<<<<<< HEAD

        {/* Animações CSS */}
        <style jsx global>{`
          @keyframes fadeIn {
            from { opacity: 0; transform: translateX(-50%) translateY(-8px); }
            to { opacity: 1; transform: translateX(-50%) translateY(0); }
          }
        `}</style>
      </header>
=======
      </div>
      </div> {/* Fim da primeira linha */}

      {/* Segunda linha - Barra de pesquisa */}
      {!isMobile && (
        <div style={{
          padding: '0 clamp(2rem, 3vw, 4rem) 1rem',
          background: 'linear-gradient(180deg, rgba(248, 250, 252, 0.5) 0%, rgba(248, 250, 252, 0) 100%)'
        }}>
          <SearchBar 
            placeholder="🔍 Buscar no site..." 
            className="nav-search-bar"
          />
        </div>
      )}

      {/* Overlay para fechar dropdowns */}
      {Object.values(dropdownsOpen).some(Boolean) && (
        <div
          style={{
            position: 'fixed',
            top: 0,
            left: 0,
            right: 0,
            bottom: 0,
            zIndex: 999
          }}
          onClick={closeAllDropdowns}
        />
      )}
>>>>>>> 1b2dc117

      {/* Mobile Navigation Menu */}
      <MobileNavigation
        isOpen={isMobileMenuOpen}
        onClose={() => setIsMobileMenuOpen(false)}
        categories={navigationCategories}
        currentPersona={currentPersonaData as any}
        isActive={isActive}
      />
    </>
  );
}<|MERGE_RESOLUTION|>--- conflicted
+++ resolved
@@ -30,14 +30,7 @@
 import { getUniversityLogo } from '@/constants/avatars';
 import Tooltip from '@/components/common/Tooltip';
 import MobileNavigation from './MobileNavigation';
-<<<<<<< HEAD
 import SearchBar from '@/components/search/SearchBar';
-=======
-import { ThemeToggle } from '@/components/theme/ThemeToggle';
-import IntelligentSearchSystem from '@/components/search/IntelligentSearchSystem';
-import SearchBar from '@/components/search/SearchBar';
-import { AuthButton } from '@/components/auth';
->>>>>>> 1b2dc117
 import { useSafeAuth } from '@/hooks/useSafeAuth';
 import { SkipToContent, HighContrastToggle } from '@/components/accessibility';
 import OfflineIndicator from './OfflineIndicator';
@@ -110,24 +103,17 @@
     }
   });
 
-<<<<<<< HEAD
   /**
    * Estrutura de navegação simplificada - 5 itens principais
    * Conforme PR #264 RF01
    */
-=======
-  // Estrutura de navegação atualizada conforme especificações
->>>>>>> 1b2dc117
   const navigationCategories: NavigationCategory[] = [
     {
       id: 'home',
       label: 'Início',
       icon: '🏠',
       description: 'Página inicial',
-<<<<<<< HEAD
       priority: 'medium',
-=======
->>>>>>> 1b2dc117
       items: [
         {
           id: 'home',
@@ -135,13 +121,7 @@
           href: '/',
           icon: '🏠',
           description: 'Seleção de assistentes virtuais',
-<<<<<<< HEAD
           category: 'learning'
-=======
-          category: 'learning',
-          level: 'beginner',
-          estimatedTime: '2 min'
->>>>>>> 1b2dc117
         }
       ]
     },
@@ -149,12 +129,8 @@
       id: 'educational',
       label: 'Educacional',
       icon: '📚',
-<<<<<<< HEAD
       description: 'Conteúdo educacional e recursos',
       priority: 'high',
-=======
-      description: 'Módulos educacionais e recursos de aprendizagem',
->>>>>>> 1b2dc117
       items: [
         {
           id: 'modules',
@@ -186,13 +162,7 @@
               href: '/modules/tratamento',
               icon: '💊',
               description: 'Poliquimioterapia única',
-<<<<<<< HEAD
-              category: 'learning'
-=======
-              category: 'learning',
-              level: 'advanced',
-              estimatedTime: '20 min'
->>>>>>> 1b2dc117
+              category: 'learning'
             },
             {
               id: 'vida-com-doenca',
@@ -200,28 +170,15 @@
               href: '/modules/vida-com-doenca',
               icon: '🤝',
               description: 'Apoio e qualidade de vida',
-<<<<<<< HEAD
-              category: 'learning'
-=======
-              category: 'learning',
-              level: 'intermediate',
-              estimatedTime: '15 min'
->>>>>>> 1b2dc117
+              category: 'learning'
             },
             {
               id: 'roteiro-dispensacao',
               label: 'Roteiro de Dispensação',
               href: '/modules/roteiro-dispensacao',
               icon: '📋',
-<<<<<<< HEAD
               description: 'Protocolo completo',
               category: 'learning'
-=======
-              description: 'Protocolo completo de dispensação',
-              category: 'learning',
-              level: 'advanced',
-              estimatedTime: '20 min'
->>>>>>> 1b2dc117
             }
           ]
         },
@@ -231,13 +188,7 @@
           href: '/dashboard',
           icon: '📊',
           description: 'Visão geral do progresso',
-<<<<<<< HEAD
           category: 'learning'
-=======
-          category: 'learning',
-          level: 'beginner',
-          estimatedTime: '5 min'
->>>>>>> 1b2dc117
         },
         {
           id: 'progress',
@@ -245,12 +196,7 @@
           href: '/progress',
           icon: '📈',
           description: 'Acompanhe seu aprendizado',
-<<<<<<< HEAD
           category: 'learning'
-=======
-          category: 'learning',
-          completionRate: 65
->>>>>>> 1b2dc117
         },
         {
           id: 'resources',
@@ -265,11 +211,7 @@
               label: 'Calculadora',
               href: '/resources/calculator',
               icon: '🧮',
-<<<<<<< HEAD
               description: 'Cálculo PQT-U',
-=======
-              description: 'Cálculo automático PQT-U',
->>>>>>> 1b2dc117
               category: 'learning'
             },
             {
@@ -277,11 +219,7 @@
               label: 'Checklist',
               href: '/resources/checklist',
               icon: '✅',
-<<<<<<< HEAD
               description: 'Lista de verificação',
-=======
-              description: 'Lista de verificação procedural',
->>>>>>> 1b2dc117
               category: 'learning'
             },
             {
@@ -289,46 +227,18 @@
               label: 'Glossário',
               href: '/glossario',
               icon: '📋',
-<<<<<<< HEAD
               description: 'Terminologia técnica',
               category: 'learning'
             }
           ]
         },
         // Itens do "Conheça o Projeto" movidos para Educacional
-=======
-              description: 'Terminologia técnica de hanseníase',
-              category: 'learning'
-            },
-            {
-              id: 'downloads',
-              label: 'Downloads',
-              href: '/downloads',
-              icon: '📄',
-              description: 'Materiais complementares',
-              category: 'learning'
-            }
-          ]
-        }
-      ]
-    },
-    {
-      id: 'project',
-      label: 'Conheça o Projeto',
-      icon: '🎓',
-      description: 'Informações sobre a plataforma e pesquisa',
-      items: [
->>>>>>> 1b2dc117
         {
           id: 'sobre-a-tese',
           label: 'Sobre a Tese',
           href: '/sobre-a-tese',
           icon: '📚',
-<<<<<<< HEAD
           description: 'Metodologia e objetivos da pesquisa',
-=======
-          description: 'Metodologia, objetivos e contribuições da pesquisa',
->>>>>>> 1b2dc117
           category: 'institutional'
         },
         {
@@ -336,11 +246,7 @@
           label: 'Conheça a Equipe',
           href: '/sobre',
           icon: '👥',
-<<<<<<< HEAD
           description: 'Equipe do projeto',
-=======
-          description: 'Equipe responsável pelo projeto',
->>>>>>> 1b2dc117
           category: 'institutional'
         },
         {
@@ -348,11 +254,7 @@
           label: 'Metodologia',
           href: '/metodologia',
           icon: '🔬',
-<<<<<<< HEAD
           description: 'Métodos científicos',
-=======
-          description: 'Métodos científicos e fundamentação teórica',
->>>>>>> 1b2dc117
           category: 'institutional'
         }
       ]
@@ -361,12 +263,8 @@
       id: 'chat',
       label: 'Chat',
       icon: '💬',
-<<<<<<< HEAD
       description: 'Assistentes virtuais',
       priority: 'high',
-=======
-      description: 'Conversar com assistentes virtuais',
->>>>>>> 1b2dc117
       items: [
         {
           id: 'chat',
@@ -374,12 +272,7 @@
           href: '/chat',
           icon: '💬',
           description: 'Chat com Dr. Gasnelio e Gá',
-<<<<<<< HEAD
           category: 'interaction'
-=======
-          category: 'interaction',
-          estimatedTime: 'Ilimitado'
->>>>>>> 1b2dc117
         }
       ]
     }
@@ -406,82 +299,8 @@
     setIsMobileMenuOpen(!isMobileMenuOpen);
   };
 
-<<<<<<< HEAD
   // Obter persona atual
   const currentPersonaData = currentPersona && personas[currentPersona] ? personas[currentPersona] : undefined;
-=======
-  const getCategoryIcon = (categoryId: string) => {
-    switch (categoryId) {
-      case 'learning': return LearningIcon;
-      case 'interaction': return InteractionIcon;
-      case 'tools': return ToolsIcon;
-      case 'progress': return ProgressIcon;
-      case 'institutional': return InstitutionalIcon;
-      default: return LearningIcon;
-    }
-  };
-
-  // Adicionar categorias de autenticação dinamicamente
-  const authCategories: NavigationCategory[] = isAuthenticated ? [
-    {
-      id: 'profile',
-      label: 'Perfil',
-      icon: '👤',
-      description: 'Gerenciar seu perfil',
-      items: [{
-        id: 'profile',
-        label: 'Perfil',
-        href: '/profile',
-        icon: '👤',
-        description: 'Gerenciar seu perfil',
-        category: 'institutional'
-      }]
-    }
-  ] : [
-    {
-      id: 'cadastro',
-      label: 'Cadastro',
-      icon: '📝',
-      description: 'Criar uma conta',
-      items: [{
-        id: 'cadastro',
-        label: 'Cadastro',
-        href: '/cadastro',
-        icon: '📝',
-        description: 'Criar uma conta',
-        category: 'institutional'
-      }]
-    },
-    {
-      id: 'login',
-      label: 'Login',
-      icon: '🔐',
-      description: 'Acessar sua conta',
-      items: [{
-        id: 'login',
-        label: 'Login',
-        href: '/login',
-        icon: '🔐',
-        description: 'Acessar sua conta',
-        category: 'institutional'
-      }]
-    }
-  ];
-
-  // Combinar categorias principais com autenticação
-  const allCategories = [...navigationCategories, ...authCategories];
-
-  // Obter persona atual
-  const currentPersonaData = currentPersona && personas[currentPersona] ? personas[currentPersona] : null;
-
-  // Não renderizar se sistema inteligente decidir que não deve
-  if (!shouldShowHeader && primaryNavigation !== 'header') {
-    return null;
-  }
-
-  // Filtrar categorias baseado no limite do sistema inteligente
-  const visibleCategories = allCategories;
->>>>>>> 1b2dc117
 
   return (
     <>
@@ -495,7 +314,6 @@
         className={`fixed top-0 left-0 right-0 z-[1000] bg-gradient-to-br from-white/95 to-slate-50/98 backdrop-blur-md border-b border-slate-200/80 shadow-lg ${className}`}
         role="banner"
         aria-label="Main navigation header"
-<<<<<<< HEAD
       >
         <div className="max-w-[1400px] mx-auto">
           {/* Linha principal de navegação */}
@@ -537,52 +355,6 @@
             </div>
 
             {/* Navegação Principal - Desktop/Tablet - 5 itens */}
-=======
-      style={{
-        position: 'fixed',
-        top: 0,
-        left: 0,
-        right: 0,
-        width: '100%',
-        background: 'linear-gradient(135deg, rgba(255, 255, 255, 0.95) 0%, rgba(248, 250, 252, 0.98) 100%)',
-        backdropFilter: 'blur(10px)',
-        borderBottom: '1px solid rgba(226, 232, 240, 0.8)',
-        boxShadow: '0 4px 20px rgba(0, 0, 0, 0.08)',
-        zIndex: 1000
-      }}
-    >
-      {/* Primeira linha - Navegação principal */}
-      <div style={{
-        display: 'flex',
-        alignItems: 'center',
-        justifyContent: 'space-between',
-        padding: isMobile ? '0 1rem' : isTablet ? '0 clamp(1.5rem, 2vw, 2rem)' : '0 clamp(2rem, 3vw, 4rem)',
-        gap: isMobile ? '0.5rem' : isTablet ? '1rem' : '1.5rem',
-        height: '80px',
-        boxSizing: 'border-box'
-      }}>
-      {/* Logo e Título - Esquerda */}
-      <div className="nav-logo-section">
-        <Tooltip content="Roteiros de Dispensação - Sistema Inteligente de Orientação" position="bottom">
-          <Link
-            href="/"
-            style={{
-              display: 'flex',
-              alignItems: 'center',
-              gap: '12px',
-              textDecoration: 'none',
-              color: unbColors.primary
-            }}
-          >
-            <Image 
-              src={getUniversityLogo('unb_logo2')} 
-              alt="Universidade de Brasília" 
-              className="nav-logo"
-              width={48}
-              height={48}
-              priority
-            />
->>>>>>> 1b2dc117
             {!isMobile && (
               <nav
                 className="flex items-center gap-4 flex-1 justify-center"
@@ -846,95 +618,11 @@
             </div>
           </div>
 
-<<<<<<< HEAD
           {/* Barra de pesquisa - Linha secundária (não na home) */}
           {!isMobile && pathname !== '/' && (
             <div className="px-4 sm:px-6 lg:px-8 pb-4">
               <SearchBar placeholder="🔍 Buscar no site..." className="max-w-2xl mx-auto" />
             </div>
-=======
-        {/* Simplified Navigation Links */}
-        <div style={{
-          marginLeft: 'auto',
-          display: 'flex',
-          alignItems: 'center',
-          gap: isMobile ? '4px' : '12px'
-        }}>
-          {!isMobile && (
-            <>
-              <HighContrastToggle 
-                variant="button" 
-                showLabel={false}
-                className="header-accessibility-toggle"
-              />
-              
-              <Link 
-                href="/sobre"
-                style={{
-                  color: unbColors.primary,
-                  textDecoration: 'none',
-                  fontSize: '0.9rem',
-                  fontWeight: '500',
-                  padding: '6px 12px',
-                  borderRadius: '6px',
-                  transition: 'all 0.2s ease',
-                  opacity: 0.9
-                }}
-                onMouseEnter={(e) => {
-                  e.currentTarget.style.backgroundColor = 'rgba(59, 130, 246, 0.1)';
-                  e.currentTarget.style.opacity = '1';
-                }}
-                onMouseLeave={(e) => {
-                  e.currentTarget.style.backgroundColor = 'transparent';
-                  e.currentTarget.style.opacity = '0.9';
-                }}
-              >
-                Mapa do Site
-              </Link>
-              
-              <AuthButton variant="header" className="header-auth-buttons" />
-            </>
-          )}
-          
-          {isAdmin && !isMobile && (
-            <Link 
-              href="/admin"
-              style={{
-                display: 'flex',
-                alignItems: 'center',
-                padding: '6px 10px',
-                borderRadius: '6px',
-                backgroundColor: pathname === '/admin' ? 'rgba(59, 130, 246, 0.1)' : 'transparent',
-                color: unbColors.primary,
-                textDecoration: 'none',
-                transition: 'all 0.2s ease',
-                fontSize: '0.8rem',
-                fontWeight: '500',
-                opacity: 0.8
-              }}
-              onMouseEnter={(e) => {
-                e.currentTarget.style.backgroundColor = 'rgba(59, 130, 246, 0.1)';
-                e.currentTarget.style.opacity = '1';
-              }}
-              onMouseLeave={(e) => {
-                e.currentTarget.style.backgroundColor = pathname === '/admin' ? 'rgba(59, 130, 246, 0.1)' : 'transparent';
-                e.currentTarget.style.opacity = '0.8';
-              }}
-            >
-              <svg 
-                width="14" 
-                height="14" 
-                viewBox="0 0 24 24" 
-                fill="none" 
-                stroke="currentColor" 
-                strokeWidth="2"
-                style={{ marginRight: '4px' }}
-              >
-                <path d="M12 2l3.09 6.26L22 9.27l-5 4.87 1.18 6.88L12 17.77l-6.18 3.25L7 14.14 2 9.27l6.91-1.01L12 2z"/>
-              </svg>
-              Admin
-            </Link>
->>>>>>> 1b2dc117
           )}
         </div>
 
@@ -954,7 +642,6 @@
             aria-label="Fechar menu de navegação"
           />
         )}
-<<<<<<< HEAD
 
         {/* Animações CSS */}
         <style jsx global>{`
@@ -964,38 +651,6 @@
           }
         `}</style>
       </header>
-=======
-      </div>
-      </div> {/* Fim da primeira linha */}
-
-      {/* Segunda linha - Barra de pesquisa */}
-      {!isMobile && (
-        <div style={{
-          padding: '0 clamp(2rem, 3vw, 4rem) 1rem',
-          background: 'linear-gradient(180deg, rgba(248, 250, 252, 0.5) 0%, rgba(248, 250, 252, 0) 100%)'
-        }}>
-          <SearchBar 
-            placeholder="🔍 Buscar no site..." 
-            className="nav-search-bar"
-          />
-        </div>
-      )}
-
-      {/* Overlay para fechar dropdowns */}
-      {Object.values(dropdownsOpen).some(Boolean) && (
-        <div
-          style={{
-            position: 'fixed',
-            top: 0,
-            left: 0,
-            right: 0,
-            bottom: 0,
-            zIndex: 999
-          }}
-          onClick={closeAllDropdowns}
-        />
-      )}
->>>>>>> 1b2dc117
 
       {/* Mobile Navigation Menu */}
       <MobileNavigation
